// Licensed to the Apache Software Foundation (ASF) under one
// or more contributor license agreements.  See the NOTICE file
// distributed with this work for additional information
// regarding copyright ownership.  The ASF licenses this file
// to you under the Apache License, Version 2.0 (the
// "License"); you may not use this file except in compliance
// with the License.  You may obtain a copy of the License at
//
//   http://www.apache.org/licenses/LICENSE-2.0
//
// Unless required by applicable law or agreed to in writing,
// software distributed under the License is distributed on an
// "AS IS" BASIS, WITHOUT WARRANTIES OR CONDITIONS OF ANY
// KIND, either express or implied.  See the License for the
// specific language governing permissions and limitations
// under the License.

//! DataFrame API for building and executing query plans.

use std::any::Any;
use std::sync::Arc;

use async_trait::async_trait;
use parquet::file::properties::WriterProperties;

use datafusion_common::{Column, DFSchema, ScalarValue};
use datafusion_expr::TableProviderFilterPushDown;

use crate::arrow::datatypes::Schema;
use crate::arrow::datatypes::SchemaRef;
use crate::arrow::record_batch::RecordBatch;
use crate::arrow::util::pretty;
use crate::datasource::{MemTable, TableProvider};
use crate::error::Result;
use crate::execution::{
    context::{SessionState, TaskContext},
    FunctionRegistry,
};
use crate::logical_expr::{
    col, utils::find_window_exprs, Expr, JoinType, LogicalPlan, LogicalPlanBuilder,
    Partitioning, TableType,
};
use crate::physical_plan::file_format::{
    plan_to_csv, plan_to_json, plan_to_parquet, plan_to_parquet_partitioned,
};

use crate::physical_plan::SendableRecordBatchStream;
use crate::physical_plan::{collect, collect_partitioned};
use crate::physical_plan::{execute_stream, execute_stream_partitioned, ExecutionPlan};
use crate::prelude::SessionContext;
<<<<<<< HEAD

// use arrow::array::GenericByteArray;
// use arrow::datatypes::GenericStringType;

use arrow::datatypes::DataType;
use async_trait::async_trait;

use datafusion_common::DataFusionError;
use datafusion_common::{Column, DFSchema};
use datafusion_expr::TableProviderFilterPushDown;
use parking_lot::RwLock;
use parquet::file::properties::WriterProperties;
use std::any::Any;
use std::sync::Arc;
use std::usize;
=======
>>>>>>> c5e2594e

/// DataFrame represents a logical set of rows with the same named columns.
/// Similar to a [Pandas DataFrame](https://pandas.pydata.org/pandas-docs/stable/reference/api/pandas.DataFrame.html) or
/// [Spark DataFrame](https://spark.apache.org/docs/latest/sql-programming-guide.html)
///
/// DataFrames are typically created by the `read_csv` and `read_parquet` methods on the
/// [SessionContext](../execution/context/struct.SessionContext.html) and can then be modified
/// by calling the transformation methods, such as `filter`, `select`, `aggregate`, and `limit`
/// to build up a query definition.
///
/// The query can be executed by calling the `collect` method.
///
/// ```
/// # use datafusion::prelude::*;
/// # use datafusion::error::Result;
/// # #[tokio::main]
/// # async fn main() -> Result<()> {
/// let ctx = SessionContext::new();
/// let df = ctx.read_csv("tests/data/example.csv", CsvReadOptions::new()).await?;
/// let df = df.filter(col("a").lt_eq(col("b")))?
///            .aggregate(vec![col("a")], vec![min(col("b"))])?
///            .limit(0, Some(100))?;
/// let results = df.collect();
/// # Ok(())
/// # }
/// ```
#[derive(Debug, Clone)]
pub struct DataFrame {
    session_state: SessionState,
    plan: LogicalPlan,
}

impl DataFrame {
    /// Create a new Table based on an existing logical plan
    pub fn new(session_state: SessionState, plan: LogicalPlan) -> Self {
        Self {
            session_state,
            plan,
        }
    }

    /// Copy self
    pub fn copy(&self) -> Result<Arc<DataFrame>> {
        Ok(Arc::new(DataFrame::new(
            self.session_state.clone(),
            &self.plan.clone(),
        )))
    }

    /// Create a physical plan
    pub async fn create_physical_plan(self) -> Result<Arc<dyn ExecutionPlan>> {
        self.session_state.create_physical_plan(&self.plan).await
    }

    /// Filter the DataFrame by column. Returns a new DataFrame only containing the
    /// specified columns.
    ///
    /// ```
    /// # use datafusion::prelude::*;
    /// # use datafusion::error::Result;
    /// # #[tokio::main]
    /// # async fn main() -> Result<()> {
    /// let ctx = SessionContext::new();
    /// let df = ctx.read_csv("tests/data/example.csv", CsvReadOptions::new()).await?;
    /// let df = df.select_columns(&["a", "b"])?;
    /// # Ok(())
    /// # }
    /// ```
    pub fn select_columns(self, columns: &[&str]) -> Result<DataFrame> {
        let fields = columns
            .iter()
            .map(|name| self.plan.schema().field_with_unqualified_name(name))
            .collect::<Result<Vec<_>>>()?;
        let expr: Vec<Expr> = fields
            .iter()
            .map(|f| Expr::Column(f.qualified_column()))
            .collect();
        self.select(expr)
    }

    /// Create a projection based on arbitrary expressions.
    ///
    /// ```
    /// # use datafusion::prelude::*;
    /// # use datafusion::error::Result;
    /// # #[tokio::main]
    /// # async fn main() -> Result<()> {
    /// let ctx = SessionContext::new();
    /// let df = ctx.read_csv("tests/data/example.csv", CsvReadOptions::new()).await?;
    /// let df = df.select(vec![col("a") * col("b"), col("c")])?;
    /// # Ok(())
    /// # }
    /// ```
    pub fn select(self, expr_list: Vec<Expr>) -> Result<DataFrame> {
        let window_func_exprs = find_window_exprs(&expr_list);
        let plan = if window_func_exprs.is_empty() {
            self.plan
        } else {
            LogicalPlanBuilder::window_plan(self.plan, window_func_exprs)?
        };
        let project_plan = LogicalPlanBuilder::from(plan).project(expr_list)?.build()?;

        Ok(DataFrame::new(self.session_state, project_plan))
    }

    /// Filter a DataFrame to only include rows that match the specified filter expression.
    ///
    /// ```
    /// # use datafusion::prelude::*;
    /// # use datafusion::error::Result;
    /// # #[tokio::main]
    /// # async fn main() -> Result<()> {
    /// let ctx = SessionContext::new();
    /// let df = ctx.read_csv("tests/data/example.csv", CsvReadOptions::new()).await?;
    /// let df = df.filter(col("a").lt_eq(col("b")))?;
    /// # Ok(())
    /// # }
    /// ```
    pub fn filter(self, predicate: Expr) -> Result<DataFrame> {
        let plan = LogicalPlanBuilder::from(self.plan)
            .filter(predicate)?
            .build()?;
        Ok(DataFrame::new(self.session_state, plan))
    }

    /// Perform an aggregate query with optional grouping expressions.
    ///
    /// ```
    /// # use datafusion::prelude::*;
    /// # use datafusion::error::Result;
    /// # #[tokio::main]
    /// # async fn main() -> Result<()> {
    /// let ctx = SessionContext::new();
    /// let df = ctx.read_csv("tests/data/example.csv", CsvReadOptions::new()).await?;
    ///
    /// // The following use is the equivalent of "SELECT MIN(b) GROUP BY a"
    /// let _ = df.clone().aggregate(vec![col("a")], vec![min(col("b"))])?;
    ///
    /// // The following use is the equivalent of "SELECT MIN(b)"
    /// let _ = df.aggregate(vec![], vec![min(col("b"))])?;
    /// # Ok(())
    /// # }
    /// ```
    pub fn aggregate(
        self,
        group_expr: Vec<Expr>,
        aggr_expr: Vec<Expr>,
    ) -> Result<DataFrame> {
        let plan = LogicalPlanBuilder::from(self.plan)
            .aggregate(group_expr, aggr_expr)?
            .build()?;
        Ok(DataFrame::new(self.session_state, plan))
    }

    /// Limit the number of rows returned from this DataFrame.
    ///
    /// `skip` - Number of rows to skip before fetch any row
    ///
    /// `fetch` - Maximum number of rows to fetch, after skipping `skip` rows.
    /// ```
    /// # use datafusion::prelude::*;
    /// # use datafusion::error::Result;
    /// # #[tokio::main]
    /// # async fn main() -> Result<()> {
    /// let ctx = SessionContext::new();
    /// let df = ctx.read_csv("tests/data/example.csv", CsvReadOptions::new()).await?;
    /// let df = df.limit(0, Some(100))?;
    /// # Ok(())
    /// # }
    /// ```
    pub fn limit(self, skip: usize, fetch: Option<usize>) -> Result<DataFrame> {
        let plan = LogicalPlanBuilder::from(self.plan)
            .limit(skip, fetch)?
            .build()?;
        Ok(DataFrame::new(self.session_state, plan))
    }

    /// Calculate the union of two [`DataFrame`]s, preserving duplicate rows.The
    /// two [`DataFrame`]s must have exactly the same schema
    ///
    /// ```
    /// # use datafusion::prelude::*;
    /// # use datafusion::error::Result;
    /// # #[tokio::main]
    /// # async fn main() -> Result<()> {
    /// let ctx = SessionContext::new();
    /// let df = ctx.read_csv("tests/data/example.csv", CsvReadOptions::new()).await?;
    /// let d2 = df.clone();
    /// let df = df.union(d2)?;
    /// # Ok(())
    /// # }
    /// ```
    pub fn union(self, dataframe: DataFrame) -> Result<DataFrame> {
        let plan = LogicalPlanBuilder::from(self.plan)
            .union(dataframe.plan)?
            .build()?;
        Ok(DataFrame::new(self.session_state, plan))
    }

    /// Calculate the distinct union of two [`DataFrame`]s.  The
    /// two [`DataFrame`]s must have exactly the same schema
    ///
    /// ```
    /// # use datafusion::prelude::*;
    /// # use datafusion::error::Result;
    /// # #[tokio::main]
    /// # async fn main() -> Result<()> {
    /// let ctx = SessionContext::new();
    /// let df = ctx.read_csv("tests/data/example.csv", CsvReadOptions::new()).await?;
    /// let d2 = df.clone();
    /// let df = df.union_distinct(d2)?;
    /// # Ok(())
    /// # }
    /// ```
    pub fn union_distinct(self, dataframe: DataFrame) -> Result<DataFrame> {
        Ok(DataFrame::new(
            self.session_state,
            LogicalPlanBuilder::from(self.plan)
                .union_distinct(dataframe.plan)?
                .build()?,
        ))
    }

    /// Filter out duplicate rows
    ///
    /// ```
    /// # use datafusion::prelude::*;
    /// # use datafusion::error::Result;
    /// # #[tokio::main]
    /// # async fn main() -> Result<()> {
    /// let ctx = SessionContext::new();
    /// let df = ctx.read_csv("tests/data/example.csv", CsvReadOptions::new()).await?;
    /// let df = df.distinct()?;
    /// # Ok(())
    /// # }
    /// ```
    pub fn distinct(self) -> Result<DataFrame> {
        Ok(DataFrame::new(
            self.session_state,
            LogicalPlanBuilder::from(self.plan).distinct()?.build()?,
        ))
    }

    /// Sort the DataFrame by the specified sorting expressions. Any expression can be turned into
    /// a sort expression by calling its [sort](../logical_plan/enum.Expr.html#method.sort) method.
    ///
    /// ```
    /// # use datafusion::prelude::*;
    /// # use datafusion::error::Result;
    /// # #[tokio::main]
    /// # async fn main() -> Result<()> {
    /// let ctx = SessionContext::new();
    /// let df = ctx.read_csv("tests/data/example.csv", CsvReadOptions::new()).await?;
    /// let df = df.sort(vec![col("a").sort(true, true), col("b").sort(false, false)])?;
    /// # Ok(())
    /// # }
    /// ```
    pub fn sort(self, expr: Vec<Expr>) -> Result<DataFrame> {
        let plan = LogicalPlanBuilder::from(self.plan).sort(expr)?.build()?;
        Ok(DataFrame::new(self.session_state, plan))
    }

    /// Join this DataFrame with another DataFrame using the specified columns as join keys.
    ///
    /// Filter expression expected to contain non-equality predicates that can not be pushed
    /// down to any of join inputs.
    /// In case of outer join, filter applied to only matched rows.
    ///
    /// ```
    /// # use datafusion::prelude::*;
    /// # use datafusion::error::Result;
    /// # #[tokio::main]
    /// # async fn main() -> Result<()> {
    /// let ctx = SessionContext::new();
    /// let left = ctx.read_csv("tests/data/example.csv", CsvReadOptions::new()).await?;
    /// let right = ctx.read_csv("tests/data/example.csv", CsvReadOptions::new()).await?
    ///   .select(vec![
    ///     col("a").alias("a2"),
    ///     col("b").alias("b2"),
    ///     col("c").alias("c2")])?;
    /// let join = left.join(right, JoinType::Inner, &["a", "b"], &["a2", "b2"], None)?;
    /// let batches = join.collect().await?;
    /// # Ok(())
    /// # }
    /// ```
    pub fn join(
        self,
        right: DataFrame,
        join_type: JoinType,
        left_cols: &[&str],
        right_cols: &[&str],
        filter: Option<Expr>,
    ) -> Result<DataFrame> {
        let plan = LogicalPlanBuilder::from(self.plan)
            .join(
                right.plan,
                join_type,
                (left_cols.to_vec(), right_cols.to_vec()),
                filter,
            )?
            .build()?;
        Ok(DataFrame::new(self.session_state, plan))
    }

    /// Repartition a DataFrame based on a logical partitioning scheme.
    ///
    /// ```
    /// # use datafusion::prelude::*;
    /// # use datafusion::error::Result;
    /// # #[tokio::main]
    /// # async fn main() -> Result<()> {
    /// let ctx = SessionContext::new();
    /// let df = ctx.read_csv("tests/data/example.csv", CsvReadOptions::new()).await?;
    /// let df1 = df.repartition(Partitioning::RoundRobinBatch(4))?;
    /// # Ok(())
    /// # }
    /// ```
    pub fn repartition(self, partitioning_scheme: Partitioning) -> Result<DataFrame> {
        let plan = LogicalPlanBuilder::from(self.plan)
            .repartition(partitioning_scheme)?
            .build()?;
        Ok(DataFrame::new(self.session_state, plan))
    }

    /// Convert the logical plan represented by this DataFrame into a physical plan and
    /// execute it, collecting all resulting batches into memory
    /// Executes this DataFrame and collects all results into a vector of RecordBatch.
    /// ```
    /// # use datafusion::prelude::*;
    /// # use datafusion::error::Result;
    /// # #[tokio::main]
    /// # async fn main() -> Result<()> {
    /// let ctx = SessionContext::new();
    /// let df = ctx.read_csv("tests/data/example.csv", CsvReadOptions::new()).await?;
    /// let batches = df.collect().await?;
    /// # Ok(())
    /// # }
    /// ```
    pub async fn collect(self) -> Result<Vec<RecordBatch>> {
        let task_ctx = Arc::new(self.task_ctx());
        let plan = self.create_physical_plan().await?;
        collect(plan, task_ctx).await
    }

    /// Print results.
    ///
    /// ```
    /// # use datafusion::prelude::*;
    /// # use datafusion::error::Result;
    /// # #[tokio::main]
    /// # async fn main() -> Result<()> {
    /// let ctx = SessionContext::new();
    /// let df = ctx.read_csv("tests/data/example.csv", CsvReadOptions::new()).await?;
    /// df.show().await?;
    /// # Ok(())
    /// # }
    /// ```
    pub async fn show(self) -> Result<()> {
        let results = self.collect().await?;
        Ok(pretty::print_batches(&results)?)
    }

    /// Print results and limit rows.
    ///
    /// ```
    /// # use datafusion::prelude::*;
    /// # use datafusion::error::Result;
    /// # #[tokio::main]
    /// # async fn main() -> Result<()> {
    /// let ctx = SessionContext::new();
    /// let df = ctx.read_csv("tests/data/example.csv", CsvReadOptions::new()).await?;
    /// df.show_limit(10).await?;
    /// # Ok(())
    /// # }
    /// ```
    pub async fn show_limit(self, num: usize) -> Result<()> {
        let results = self.limit(0, Some(num))?.collect().await?;
        Ok(pretty::print_batches(&results)?)
    }

    fn task_ctx(&self) -> TaskContext {
        TaskContext::from(&self.session_state)
    }

    /// Executes this DataFrame and returns a stream over a single partition
    ///
    /// ```
    /// # use datafusion::prelude::*;
    /// # use datafusion::error::Result;
    /// # #[tokio::main]
    /// # async fn main() -> Result<()> {
    /// let ctx = SessionContext::new();
    /// let df = ctx.read_csv("tests/data/example.csv", CsvReadOptions::new()).await?;
    /// let stream = df.execute_stream().await?;
    /// # Ok(())
    /// # }
    /// ```
    pub async fn execute_stream(self) -> Result<SendableRecordBatchStream> {
        let task_ctx = Arc::new(self.task_ctx());
        let plan = self.create_physical_plan().await?;
        execute_stream(plan, task_ctx)
    }

    /// Executes this DataFrame and collects all results into a vector of vector of RecordBatch
    /// maintaining the input partitioning.
    ///
    /// ```
    /// # use datafusion::prelude::*;
    /// # use datafusion::error::Result;
    /// # #[tokio::main]
    /// # async fn main() -> Result<()> {
    /// let ctx = SessionContext::new();
    /// let df = ctx.read_csv("tests/data/example.csv", CsvReadOptions::new()).await?;
    /// let batches = df.collect_partitioned().await?;
    /// # Ok(())
    /// # }
    /// ```
    pub async fn collect_partitioned(self) -> Result<Vec<Vec<RecordBatch>>> {
        let task_ctx = Arc::new(self.task_ctx());
        let plan = self.create_physical_plan().await?;
        collect_partitioned(plan, task_ctx).await
    }

    /// Executes this DataFrame and returns one stream per partition.
    ///
    /// ```
    /// # use datafusion::prelude::*;
    /// # use datafusion::error::Result;
    /// # #[tokio::main]
    /// # async fn main() -> Result<()> {
    /// let ctx = SessionContext::new();
    /// let df = ctx.read_csv("tests/data/example.csv", CsvReadOptions::new()).await?;
    /// let batches = df.execute_stream_partitioned().await?;
    /// # Ok(())
    /// # }
    /// ```
    pub async fn execute_stream_partitioned(
        self,
    ) -> Result<Vec<SendableRecordBatchStream>> {
        let task_ctx = Arc::new(self.task_ctx());
        let plan = self.create_physical_plan().await?;
        execute_stream_partitioned(plan, task_ctx)
    }

    /// Returns the schema describing the output of this DataFrame in terms of columns returned,
    /// where each column has a name, data type, and nullability attribute.

    /// ```
    /// # use datafusion::prelude::*;
    /// # use datafusion::error::Result;
    /// # #[tokio::main]
    /// # async fn main() -> Result<()> {
    /// let ctx = SessionContext::new();
    /// let df = ctx.read_csv("tests/data/example.csv", CsvReadOptions::new()).await?;
    /// let schema = df.schema();
    /// # Ok(())
    /// # }
    /// ```
    pub fn schema(&self) -> &DFSchema {
        self.plan.schema()
    }

    /// Return the unoptimized logical plan
    pub fn logical_plan(&self) -> &LogicalPlan {
        &self.plan
    }

    /// Returns both the [`LogicalPlan`] and [`SessionState`] that comprise this [`DataFrame`]
    pub fn into_parts(self) -> (SessionState, LogicalPlan) {
        (self.session_state, self.plan)
    }

    /// Return the logical plan represented by this DataFrame without running the optimizers
    ///
    /// Note: This method should not be used outside testing, as it loses the snapshot
    /// of the [`SessionState`] attached to this [`DataFrame`] and consequently subsequent
    /// operations may take place against a different state
    pub fn into_unoptimized_plan(self) -> LogicalPlan {
        self.plan
    }

    /// Return the optimized logical plan represented by this DataFrame.
    ///
    /// Note: This method should not be used outside testing, as it loses the snapshot
    /// of the [`SessionState`] attached to this [`DataFrame`] and consequently subsequent
    /// operations may take place against a different state
    pub fn into_optimized_plan(self) -> Result<LogicalPlan> {
        // Optimize the plan first for better UX
        self.session_state.optimize(&self.plan)
    }

    /// Converts this [`DataFrame`] into a [`TableProvider`] that can be registered
    /// as a table view using [`SessionContext::register_table`].
    ///
    /// Note: This discards the [`SessionState`] associated with this
    /// [`DataFrame`] in favour of the one passed to [`TableProvider::scan`]
    pub fn into_view(self) -> Arc<dyn TableProvider> {
        Arc::new(DataFrameTableProvider { plan: self.plan })
    }

    /// Return the optimized logical plan represented by this DataFrame.
    ///
    /// Note: This method should not be used outside testing, as it loses the snapshot
    /// of the [`SessionState`] attached to this [`DataFrame`] and consequently subsequent
    /// operations may take place against a different state
    #[deprecated(note = "Use DataFrame::into_optimized_plan")]
    pub fn to_logical_plan(self) -> Result<LogicalPlan> {
        self.into_optimized_plan()
    }

    /// Return a DataFrame with the explanation of its plan so far.
    ///
    /// if `analyze` is specified, runs the plan and reports metrics
    ///
    /// ```
    /// # use datafusion::prelude::*;
    /// # use datafusion::error::Result;
    /// # #[tokio::main]
    /// # async fn main() -> Result<()> {
    /// let ctx = SessionContext::new();
    /// let df = ctx.read_csv("tests/data/example.csv", CsvReadOptions::new()).await?;
    /// let batches = df.limit(0, Some(100))?.explain(false, false)?.collect().await?;
    /// # Ok(())
    /// # }
    /// ```
    pub fn explain(self, verbose: bool, analyze: bool) -> Result<DataFrame> {
        let plan = LogicalPlanBuilder::from(self.plan)
            .explain(verbose, analyze)?
            .build()?;
        Ok(DataFrame::new(self.session_state, plan))
    }

    /// Return a `FunctionRegistry` used to plan udf's calls
    ///
    /// ```
    /// # use datafusion::prelude::*;
    /// # use datafusion::error::Result;
    /// # #[tokio::main]
    /// # async fn main() -> Result<()> {
    /// let ctx = SessionContext::new();
    /// let df = ctx.read_csv("tests/data/example.csv", CsvReadOptions::new()).await?;
    /// let f = df.registry();
    /// // use f.udf("name", vec![...]) to use the udf
    /// # Ok(())
    /// # }
    /// ```
    pub fn registry(&self) -> &dyn FunctionRegistry {
        &self.session_state
    }

    /// Calculate the intersection of two [`DataFrame`]s.  The two [`DataFrame`]s must have exactly the same schema
    ///
    /// ```
    /// # use datafusion::prelude::*;
    /// # use datafusion::error::Result;
    /// # #[tokio::main]
    /// # async fn main() -> Result<()> {
    /// let ctx = SessionContext::new();
    /// let df = ctx.read_csv("tests/data/example.csv", CsvReadOptions::new()).await?;
    /// let d2 = df.clone();
    /// let df = df.intersect(d2)?;
    /// # Ok(())
    /// # }
    /// ```
    pub fn intersect(self, dataframe: DataFrame) -> Result<DataFrame> {
        let left_plan = self.plan;
        let right_plan = dataframe.plan;
        Ok(DataFrame::new(
            self.session_state,
            LogicalPlanBuilder::intersect(left_plan, right_plan, true)?,
        ))
    }

    /// Calculate the exception of two [`DataFrame`]s.  The two [`DataFrame`]s must have exactly the same schema
    ///
    /// ```
    /// # use datafusion::prelude::*;
    /// # use datafusion::error::Result;
    /// # #[tokio::main]
    /// # async fn main() -> Result<()> {
    /// let ctx = SessionContext::new();
    /// let df = ctx.read_csv("tests/data/example.csv", CsvReadOptions::new()).await?;
    /// let d2 = df.clone();
    /// let df = df.except(d2)?;
    /// # Ok(())
    /// # }
    /// ```
    pub fn except(self, dataframe: DataFrame) -> Result<DataFrame> {
        let left_plan = self.plan;
        let right_plan = dataframe.plan;

        Ok(DataFrame::new(
            self.session_state,
            LogicalPlanBuilder::except(left_plan, right_plan, true)?,
        ))
    }

    /// Write a `DataFrame` to a CSV file.
    pub async fn write_csv(self, path: &str) -> Result<()> {
        let plan = self.session_state.create_physical_plan(&self.plan).await?;
        plan_to_csv(&self.session_state, plan, path).await
    }

    /// Write a `DataFrame` to a Parquet file.
    pub async fn write_parquet(
        self,
        path: &str,
        writer_properties: Option<WriterProperties>,
    ) -> Result<()> {
        let plan = self.session_state.create_physical_plan(&self.plan).await?;
        plan_to_parquet(&self.session_state, plan, path, writer_properties).await
    }

    /// Write a `DataFrame` to a partitioned parquet file.
    pub async fn write_parquet_partitioned(
        &self,
        path: &str,
        writer_properties: Option<WriterProperties>,
        partition_columns: Vec<String>,
        aka: Option<String>,
    ) -> Result<()> {
        self.check_columns(&partition_columns)?;
        let plan = self.create_physical_plan().await?;
        let state = self.session_state.read().clone();
        plan_to_parquet_partitioned(
            &state,
            plan,
            path,
            writer_properties,
            partition_columns,
            aka,
        )
        .await
    }

    fn check_columns(&self, partition_columns: &Vec<String>) -> Result<()> {
        let is_varchar_rep = |data_type: DataType| -> bool {
            match data_type.to_owned() {
                arrow::datatypes::DataType::Utf8 => true,
                arrow::datatypes::DataType::Dictionary(key_type, value_type) => {
                    key_type.equals_datatype(&arrow::datatypes::DataType::UInt16)
                        && value_type.equals_datatype(&arrow::datatypes::DataType::Utf8)
                }
                _ => false,
            }
        };
        for col in partition_columns {
            let data_type = self.schema().field_with_unqualified_name(col)?.data_type();
            if !is_varchar_rep(data_type.to_owned()) {
                return Err(DataFusionError::Execution(format!(
                    "partition column '{}' must be of type 'varchar', got type '{}'",
                    &col, &data_type
                )));
            }
        }
        Ok(())
    }

    /// Executes a query and writes the results to a partitioned JSON file.
    pub async fn write_json(self, path: impl AsRef<str>) -> Result<()> {
        let plan = self.session_state.create_physical_plan(&self.plan).await?;
        plan_to_json(&self.session_state, plan, path).await
    }

    /// Add an additional column to the DataFrame.
    ///
    /// ```
    /// # use datafusion::prelude::*;
    /// # use datafusion::error::Result;
    /// # #[tokio::main]
    /// # async fn main() -> Result<()> {
    /// let ctx = SessionContext::new();
    /// let df = ctx.read_csv("tests/data/example.csv", CsvReadOptions::new()).await?;
    /// let df = df.with_column("ab_sum", col("a") + col("b"))?;
    /// # Ok(())
    /// # }
    /// ```
    pub fn with_column(self, name: &str, expr: Expr) -> Result<DataFrame> {
        let window_func_exprs = find_window_exprs(&[expr.clone()]);
        let plan = if window_func_exprs.is_empty() {
            self.plan
        } else {
            LogicalPlanBuilder::window_plan(self.plan, window_func_exprs)?
        };

        let new_column = expr.alias(name);
        let mut col_exists = false;
        let mut fields: Vec<Expr> = plan
            .schema()
            .fields()
            .iter()
            .map(|f| {
                if f.name() == name {
                    col_exists = true;
                    new_column.clone()
                } else {
                    Expr::Column(Column {
                        relation: None,
                        name: f.name().into(),
                    })
                }
            })
            .collect();

        if !col_exists {
            fields.push(new_column);
        }

        let project_plan = LogicalPlanBuilder::from(plan).project(fields)?.build()?;

        Ok(DataFrame::new(self.session_state, project_plan))
    }

    /// Rename one column by applying a new projection. This is a no-op if the column to be
    /// renamed does not exist.
    ///
    /// ```
    /// # use datafusion::prelude::*;
    /// # use datafusion::error::Result;
    /// # #[tokio::main]
    /// # async fn main() -> Result<()> {
    /// let ctx = SessionContext::new();
    /// let df = ctx.read_csv("tests/data/example.csv", CsvReadOptions::new()).await?;
    /// let df = df.with_column_renamed("ab_sum", "total")?;
    /// # Ok(())
    /// # }
    /// ```
    pub fn with_column_renamed(
        self,
        old_name: &str,
        new_name: &str,
    ) -> Result<DataFrame> {
        let mut projection = vec![];
        let mut rename_applied = false;
        for field in self.plan.schema().fields() {
            let field_name = field.qualified_name();
            if old_name == field_name {
                projection.push(col(&field_name).alias(new_name));
                rename_applied = true;
            } else {
                projection.push(col(&field_name));
            }
        }
        if rename_applied {
            let project_plan = LogicalPlanBuilder::from(self.plan)
                .project(projection)?
                .build()?;
            Ok(DataFrame::new(self.session_state, project_plan))
        } else {
            Ok(DataFrame::new(self.session_state, self.plan))
        }
    }

    /// Convert a prepare logical plan into its inner logical plan with all params replaced with their corresponding values
    pub fn with_param_values(self, param_values: Vec<ScalarValue>) -> Result<Self> {
        let plan = self.plan.with_param_values(param_values)?;
        Ok(Self::new(self.session_state, plan))
    }

    /// Cache DataFrame as a memory table.
    ///
    /// ```
    /// # use datafusion::prelude::*;
    /// # use datafusion::error::Result;
    /// # #[tokio::main]
    /// # async fn main() -> Result<()> {
    /// let ctx = SessionContext::new();
    /// let df = ctx.read_csv("tests/data/example.csv", CsvReadOptions::new()).await?;
    /// let df = df.cache().await?;
    /// # Ok(())
    /// # }
    /// ```
    pub async fn cache(self) -> Result<DataFrame> {
        let context = SessionContext::with_state(self.session_state.clone());
        let mem_table = MemTable::try_new(
            SchemaRef::from(self.schema().clone()),
            self.collect_partitioned().await?,
        )?;

        context.read_table(Arc::new(mem_table))
    }
}

struct DataFrameTableProvider {
    plan: LogicalPlan,
}

#[async_trait]
impl TableProvider for DataFrameTableProvider {
    fn as_any(&self) -> &dyn Any {
        self
    }

    fn get_logical_plan(&self) -> Option<&LogicalPlan> {
        Some(&self.plan)
    }

    fn supports_filter_pushdown(
        &self,
        _filter: &Expr,
    ) -> Result<TableProviderFilterPushDown> {
        // A filter is added on the DataFrame when given
        Ok(TableProviderFilterPushDown::Exact)
    }

    fn schema(&self) -> SchemaRef {
        let schema: Schema = self.plan.schema().as_ref().into();
        Arc::new(schema)
    }

    fn table_type(&self) -> TableType {
        TableType::View
    }

    async fn scan(
        &self,
        state: &SessionState,
        projection: Option<&Vec<usize>>,
        filters: &[Expr],
        limit: Option<usize>,
    ) -> Result<Arc<dyn ExecutionPlan>> {
        let mut expr = LogicalPlanBuilder::from(self.plan.clone());
        if let Some(p) = projection {
            expr = expr.select(p.iter().copied())?
        }

        // Add filter when given
        let filter = filters.iter().cloned().reduce(|acc, new| acc.and(new));
        if let Some(filter) = filter {
            expr = expr.filter(filter)?
        }
        // add a limit if given
        if let Some(l) = limit {
            expr = expr.limit(0, Some(l))?
        }
        let plan = expr.build()?;
        state.create_physical_plan(&plan).await
    }
}

#[cfg(test)]
mod tests {
    use std::vec;

    use arrow::array::Int32Array;
    use arrow::datatypes::DataType;

    use datafusion_expr::{
        avg, cast, count, count_distinct, create_udf, expr, lit, max, min, sum,
        BuiltInWindowFunction, ScalarFunctionImplementation, Volatility, WindowFrame,
        WindowFunction,
    };
    use datafusion_physical_expr::expressions::Column;

    use crate::execution::context::SessionConfig;
    use crate::execution::options::{CsvReadOptions, ParquetReadOptions};
    use crate::physical_plan::ColumnarValue;
    use crate::physical_plan::Partitioning;
    use crate::physical_plan::PhysicalExpr;
    use crate::test_util;
    use crate::test_util::parquet_test_data;
    use crate::{assert_batches_sorted_eq, execution::context::SessionContext};

    use super::*;

    #[tokio::test]
    async fn select_columns() -> Result<()> {
        // build plan using Table API

        let t = test_table().await?;
        let t2 = t.select_columns(&["c1", "c2", "c11"])?;
        let plan = t2.plan.clone();

        // build query using SQL
        let sql_plan = create_plan("SELECT c1, c2, c11 FROM aggregate_test_100").await?;

        // the two plans should be identical
        assert_same_plan(&plan, &sql_plan);

        Ok(())
    }

    #[tokio::test]
    async fn select_expr() -> Result<()> {
        // build plan using Table API
        let t = test_table().await?;
        let t2 = t.select(vec![col("c1"), col("c2"), col("c11")])?;
        let plan = t2.plan.clone();

        // build query using SQL
        let sql_plan = create_plan("SELECT c1, c2, c11 FROM aggregate_test_100").await?;

        // the two plans should be identical
        assert_same_plan(&plan, &sql_plan);

        Ok(())
    }

    #[tokio::test]
    async fn select_with_window_exprs() -> Result<()> {
        // build plan using Table API
        let t = test_table().await?;
        let first_row = Expr::WindowFunction(expr::WindowFunction::new(
            WindowFunction::BuiltInWindowFunction(BuiltInWindowFunction::FirstValue),
            vec![col("aggregate_test_100.c1")],
            vec![col("aggregate_test_100.c2")],
            vec![],
            WindowFrame::new(false),
        ));
        let t2 = t.select(vec![col("c1"), first_row])?;
        let plan = t2.plan.clone();

        let sql_plan = create_plan(
            "select c1, first_value(c1) over (partition by c2) from aggregate_test_100",
        )
        .await?;

        assert_same_plan(&plan, &sql_plan);
        Ok(())
    }

    #[tokio::test]
    async fn select_with_periods() -> Result<()> {
        // define data with a column name that has a "." in it:
        let array: Int32Array = [1, 10].into_iter().collect();
        let batch = RecordBatch::try_from_iter(vec![("f.c1", Arc::new(array) as _)])?;

        let ctx = SessionContext::new();
        ctx.register_batch("t", batch)?;

        let df = ctx.table("t").await?.select_columns(&["f.c1"])?;

        let df_results = df.collect().await?;

        assert_batches_sorted_eq!(
            vec!["+------+", "| f.c1 |", "+------+", "| 1    |", "| 10   |", "+------+",],
            &df_results
        );

        Ok(())
    }

    #[tokio::test]
    async fn aggregate() -> Result<()> {
        // build plan using DataFrame API
        let df = test_table().await?;
        let group_expr = vec![col("c1")];
        let aggr_expr = vec![
            min(col("c12")),
            max(col("c12")),
            avg(col("c12")),
            sum(col("c12")),
            count(col("c12")),
            count_distinct(col("c12")),
        ];

        let df: Vec<RecordBatch> = df.aggregate(group_expr, aggr_expr)?.collect().await?;

        assert_batches_sorted_eq!(
            vec![
                "+----+-----------------------------+-----------------------------+-----------------------------+-----------------------------+-------------------------------+----------------------------------------+",
                "| c1 | MIN(aggregate_test_100.c12) | MAX(aggregate_test_100.c12) | AVG(aggregate_test_100.c12) | SUM(aggregate_test_100.c12) | COUNT(aggregate_test_100.c12) | COUNT(DISTINCT aggregate_test_100.c12) |",
                "+----+-----------------------------+-----------------------------+-----------------------------+-----------------------------+-------------------------------+----------------------------------------+",
                "| a  | 0.02182578039211991         | 0.9800193410444061          | 0.48754517466109415         | 10.238448667882977          | 21                            | 21                                     |",
                "| b  | 0.04893135681998029         | 0.9185813970744787          | 0.41040709263815384         | 7.797734760124923           | 19                            | 19                                     |",
                "| c  | 0.0494924465469434          | 0.991517828651004           | 0.6600456536439784          | 13.860958726523545          | 21                            | 21                                     |",
                "| d  | 0.061029375346466685        | 0.9748360509016578          | 0.48855379387549824         | 8.793968289758968           | 18                            | 18                                     |",
                "| e  | 0.01479305307777301         | 0.9965400387585364          | 0.48600669271341534         | 10.206140546981722          | 21                            | 21                                     |",
                "+----+-----------------------------+-----------------------------+-----------------------------+-----------------------------+-------------------------------+----------------------------------------+",
            ],
            &df
        );

        Ok(())
    }

    #[tokio::test]
    async fn join() -> Result<()> {
        let left = test_table().await?.select_columns(&["c1", "c2"])?;
        let right = test_table_with_name("c2")
            .await?
            .select_columns(&["c1", "c3"])?;
        let left_rows = left.clone().collect().await?;
        let right_rows = right.clone().collect().await?;
        let join = left.join(right, JoinType::Inner, &["c1"], &["c1"], None)?;
        let join_rows = join.collect().await?;
        assert_eq!(100, left_rows.iter().map(|x| x.num_rows()).sum::<usize>());
        assert_eq!(100, right_rows.iter().map(|x| x.num_rows()).sum::<usize>());
        assert_eq!(2008, join_rows.iter().map(|x| x.num_rows()).sum::<usize>());
        Ok(())
    }

    #[tokio::test]
    async fn limit() -> Result<()> {
        // build query using Table API
        let t = test_table().await?;
        let t2 = t.select_columns(&["c1", "c2", "c11"])?.limit(0, Some(10))?;
        let plan = t2.plan.clone();

        // build query using SQL
        let sql_plan =
            create_plan("SELECT c1, c2, c11 FROM aggregate_test_100 LIMIT 10").await?;

        // the two plans should be identical
        assert_same_plan(&plan, &sql_plan);

        Ok(())
    }

    #[tokio::test]
    async fn explain() -> Result<()> {
        // build query using Table API
        let df = test_table().await?;
        let df = df
            .select_columns(&["c1", "c2", "c11"])?
            .limit(0, Some(10))?
            .explain(false, false)?;
        let plan = df.plan.clone();

        // build query using SQL
        let sql_plan =
            create_plan("EXPLAIN SELECT c1, c2, c11 FROM aggregate_test_100 LIMIT 10")
                .await?;

        // the two plans should be identical
        assert_same_plan(&plan, &sql_plan);

        Ok(())
    }

    #[tokio::test]
    async fn registry() -> Result<()> {
        let mut ctx = SessionContext::new();
        register_aggregate_csv(&mut ctx, "aggregate_test_100").await?;

        // declare the udf
        let my_fn: ScalarFunctionImplementation =
            Arc::new(|_: &[ColumnarValue]| unimplemented!("my_fn is not implemented"));

        // create and register the udf
        ctx.register_udf(create_udf(
            "my_fn",
            vec![DataType::Float64],
            Arc::new(DataType::Float64),
            Volatility::Immutable,
            my_fn,
        ));

        // build query with a UDF using DataFrame API
        let df = ctx.table("aggregate_test_100").await?;

        let expr = df.registry().udf("my_fn")?.call(vec![col("c12")]);
        let df = df.select(vec![expr])?;

        // build query using SQL
        let sql_plan = ctx.sql("SELECT my_fn(c12) FROM aggregate_test_100").await?;

        // the two plans should be identical
        assert_same_plan(&df.plan, &sql_plan.plan);

        Ok(())
    }

    #[tokio::test]
    async fn sendable() {
        let df = test_table().await.unwrap();
        // dataframes should be sendable between threads/tasks
        let task = tokio::task::spawn(async move {
            df.select_columns(&["c1"])
                .expect("should be usable in a task")
        });
        task.await.expect("task completed successfully");
    }

    #[tokio::test]
    async fn intersect() -> Result<()> {
        let df = test_table().await?.select_columns(&["c1", "c3"])?;
        let d2 = df.clone();
        let plan = df.intersect(d2)?;
        let result = plan.plan.clone();
        let expected = create_plan(
            "SELECT c1, c3 FROM aggregate_test_100
            INTERSECT ALL SELECT c1, c3 FROM aggregate_test_100",
        )
        .await?;
        assert_same_plan(&result, &expected);
        Ok(())
    }

    #[tokio::test]
    async fn except() -> Result<()> {
        let df = test_table().await?.select_columns(&["c1", "c3"])?;
        let d2 = df.clone();
        let plan = df.except(d2)?;
        let result = plan.plan.clone();
        let expected = create_plan(
            "SELECT c1, c3 FROM aggregate_test_100
            EXCEPT ALL SELECT c1, c3 FROM aggregate_test_100",
        )
        .await?;
        assert_same_plan(&result, &expected);
        Ok(())
    }

    #[tokio::test]
    async fn register_table() -> Result<()> {
        let df = test_table().await?.select_columns(&["c1", "c12"])?;
        let ctx = SessionContext::new();
        let df_impl = DataFrame::new(ctx.state(), df.plan.clone());

        // register a dataframe as a table
        ctx.register_table("test_table", df_impl.clone().into_view())?;

        // pull the table out
        let table = ctx.table("test_table").await?;

        let group_expr = vec![col("c1")];
        let aggr_expr = vec![sum(col("c12"))];

        // check that we correctly read from the table
        let df_results = df_impl
            .aggregate(group_expr.clone(), aggr_expr.clone())?
            .collect()
            .await?;
        let table_results = &table.aggregate(group_expr, aggr_expr)?.collect().await?;

        assert_batches_sorted_eq!(
            vec![
                "+----+-----------------------------+",
                "| c1 | SUM(aggregate_test_100.c12) |",
                "+----+-----------------------------+",
                "| a  | 10.238448667882977          |",
                "| b  | 7.797734760124923           |",
                "| c  | 13.860958726523545          |",
                "| d  | 8.793968289758968           |",
                "| e  | 10.206140546981722          |",
                "+----+-----------------------------+",
            ],
            &df_results
        );

        // the results are the same as the results from the view, modulo the leaf table name
        assert_batches_sorted_eq!(
            vec![
                "+----+---------------------+",
                "| c1 | SUM(test_table.c12) |",
                "+----+---------------------+",
                "| a  | 10.238448667882977  |",
                "| b  | 7.797734760124923   |",
                "| c  | 13.860958726523545  |",
                "| d  | 8.793968289758968   |",
                "| e  | 10.206140546981722  |",
                "+----+---------------------+",
            ],
            table_results
        );
        Ok(())
    }

    /// Compare the formatted string representation of two plans for equality
    fn assert_same_plan(plan1: &LogicalPlan, plan2: &LogicalPlan) {
        assert_eq!(format!("{plan1:?}"), format!("{plan2:?}"));
    }

    /// Create a logical plan from a SQL query
    async fn create_plan(sql: &str) -> Result<LogicalPlan> {
        let mut ctx = SessionContext::new();
        register_aggregate_csv(&mut ctx, "aggregate_test_100").await?;
        Ok(ctx.sql(sql).await?.into_unoptimized_plan())
    }

    async fn test_table_with_name(name: &str) -> Result<DataFrame> {
        let mut ctx = SessionContext::new();
        register_aggregate_csv(&mut ctx, name).await?;
        ctx.table(name).await
    }

    async fn test_table() -> Result<DataFrame> {
        test_table_with_name("aggregate_test_100").await
    }

    async fn register_aggregate_csv(
        ctx: &mut SessionContext,
        table_name: &str,
    ) -> Result<()> {
        let schema = test_util::aggr_test_schema();
        let testdata = test_util::arrow_test_data();
        ctx.register_csv(
            table_name,
            &format!("{testdata}/csv/aggregate_test_100.csv"),
            CsvReadOptions::new().schema(schema.as_ref()),
        )
        .await?;
        Ok(())
    }

    #[tokio::test]
    async fn with_column() -> Result<()> {
        let df = test_table().await?.select_columns(&["c1", "c2", "c3"])?;
        let ctx = SessionContext::new();
        let df_impl = DataFrame::new(ctx.state(), df.plan.clone());

        let df = df_impl
            .filter(col("c2").eq(lit(3)).and(col("c1").eq(lit("a"))))?
            .with_column("sum", col("c2") + col("c3"))?;

        // check that new column added
        let df_results = df.clone().collect().await?;

        assert_batches_sorted_eq!(
            vec![
                "+----+----+-----+-----+",
                "| c1 | c2 | c3  | sum |",
                "+----+----+-----+-----+",
                "| a  | 3  | -12 | -9  |",
                "| a  | 3  | -72 | -69 |",
                "| a  | 3  | 13  | 16  |",
                "| a  | 3  | 13  | 16  |",
                "| a  | 3  | 14  | 17  |",
                "| a  | 3  | 17  | 20  |",
                "+----+----+-----+-----+",
            ],
            &df_results
        );

        // check that col with the same name ovwewritten
        let df_results_overwrite = df
            .clone()
            .with_column("c1", col("c2") + col("c3"))?
            .collect()
            .await?;

        assert_batches_sorted_eq!(
            vec![
                "+-----+----+-----+-----+",
                "| c1  | c2 | c3  | sum |",
                "+-----+----+-----+-----+",
                "| -69 | 3  | -72 | -69 |",
                "| -9  | 3  | -12 | -9  |",
                "| 16  | 3  | 13  | 16  |",
                "| 16  | 3  | 13  | 16  |",
                "| 17  | 3  | 14  | 17  |",
                "| 20  | 3  | 17  | 20  |",
                "+-----+----+-----+-----+",
            ],
            &df_results_overwrite
        );

        // check that col with the same name ovwewritten using same name as reference
        let df_results_overwrite_self = df
            .clone()
            .with_column("c2", col("c2") + lit(1))?
            .collect()
            .await?;

        assert_batches_sorted_eq!(
            vec![
                "+----+----+-----+-----+",
                "| c1 | c2 | c3  | sum |",
                "+----+----+-----+-----+",
                "| a  | 4  | -12 | -9  |",
                "| a  | 4  | -72 | -69 |",
                "| a  | 4  | 13  | 16  |",
                "| a  | 4  | 13  | 16  |",
                "| a  | 4  | 14  | 17  |",
                "| a  | 4  | 17  | 20  |",
                "+----+----+-----+-----+",
            ],
            &df_results_overwrite_self
        );

        Ok(())
    }

    #[tokio::test]
    async fn with_column_renamed() -> Result<()> {
        let df = test_table()
            .await?
            .select_columns(&["c1", "c2", "c3"])?
            .filter(col("c2").eq(lit(3)).and(col("c1").eq(lit("a"))))?
            .limit(0, Some(1))?
            .sort(vec![
                // make the test deterministic
                col("c1").sort(true, true),
                col("c2").sort(true, true),
                col("c3").sort(true, true),
            ])?
            .with_column("sum", col("c2") + col("c3"))?;

        let df_sum_renamed = df.with_column_renamed("sum", "total")?.collect().await?;

        assert_batches_sorted_eq!(
            vec![
                "+----+----+----+-------+",
                "| c1 | c2 | c3 | total |",
                "+----+----+----+-------+",
                "| a  | 3  | 13 | 16    |",
                "+----+----+----+-------+",
            ],
            &df_sum_renamed
        );

        Ok(())
    }

    #[tokio::test]
    async fn with_column_renamed_join() -> Result<()> {
        let df = test_table().await?.select_columns(&["c1", "c2", "c3"])?;
        let ctx = SessionContext::new();

        let table = df.into_view();
        ctx.register_table("t1", table.clone())?;
        ctx.register_table("t2", table)?;
        let df = ctx
            .table("t1")
            .await?
            .join(
                ctx.table("t2").await?,
                JoinType::Inner,
                &["c1"],
                &["c1"],
                None,
            )?
            .sort(vec![
                // make the test deterministic
                col("t1.c1").sort(true, true),
                col("t1.c2").sort(true, true),
                col("t1.c3").sort(true, true),
                col("t2.c1").sort(true, true),
                col("t2.c2").sort(true, true),
                col("t2.c3").sort(true, true),
            ])?
            .limit(0, Some(1))?;

        let df_results = df.clone().collect().await?;
        assert_batches_sorted_eq!(
            vec![
                "+----+----+-----+----+----+-----+",
                "| c1 | c2 | c3  | c1 | c2 | c3  |",
                "+----+----+-----+----+----+-----+",
                "| a  | 1  | -85 | a  | 1  | -85 |",
                "+----+----+-----+----+----+-----+",
            ],
            &df_results
        );

        let df_renamed = df.clone().with_column_renamed("t1.c1", "AAA")?;

        assert_eq!("\
        Projection: t1.c1 AS AAA, t1.c2, t1.c3, t2.c1, t2.c2, t2.c3\
        \n  Limit: skip=0, fetch=1\
        \n    Sort: t1.c1 ASC NULLS FIRST, t1.c2 ASC NULLS FIRST, t1.c3 ASC NULLS FIRST, t2.c1 ASC NULLS FIRST, t2.c2 ASC NULLS FIRST, t2.c3 ASC NULLS FIRST\
        \n      Inner Join: t1.c1 = t2.c1\
        \n        TableScan: t1\
        \n        TableScan: t2",
                   format!("{:?}", df_renamed.logical_plan())
        );

        assert_eq!("\
        Projection: t1.c1 AS AAA, t1.c2, t1.c3, t2.c1, t2.c2, t2.c3\
        \n  Limit: skip=0, fetch=1\
        \n    Sort: t1.c1 ASC NULLS FIRST, t1.c2 ASC NULLS FIRST, t1.c3 ASC NULLS FIRST, t2.c1 ASC NULLS FIRST, t2.c2 ASC NULLS FIRST, t2.c3 ASC NULLS FIRST, fetch=1\
        \n      Inner Join: t1.c1 = t2.c1\
        \n        SubqueryAlias: t1\
        \n          Projection: aggregate_test_100.c1, aggregate_test_100.c2, aggregate_test_100.c3\
        \n            TableScan: aggregate_test_100 projection=[c1, c2, c3]\
        \n        SubqueryAlias: t2\
        \n          Projection: aggregate_test_100.c1, aggregate_test_100.c2, aggregate_test_100.c3\
        \n            TableScan: aggregate_test_100 projection=[c1, c2, c3]",
                   format!("{:?}", df_renamed.clone().into_optimized_plan()?)
        );

        let df_results = df_renamed.collect().await?;

        assert_batches_sorted_eq!(
            vec![
                "+-----+----+-----+----+----+-----+",
                "| AAA | c2 | c3  | c1 | c2 | c3  |",
                "+-----+----+-----+----+----+-----+",
                "| a   | 1  | -85 | a  | 1  | -85 |",
                "+-----+----+-----+----+----+-----+",
            ],
            &df_results
        );

        Ok(())
    }

    #[tokio::test]
    async fn filter_pushdown_dataframe() -> Result<()> {
        let ctx = SessionContext::new();

        ctx.register_parquet(
            "test",
            &format!("{}/alltypes_plain.snappy.parquet", parquet_test_data()),
            ParquetReadOptions::default(),
        )
        .await?;

        ctx.register_table("t1", ctx.table("test").await?.into_view())?;

        let df = ctx
            .table("t1")
            .await?
            .filter(col("id").eq(lit(1)))?
            .select_columns(&["bool_col", "int_col"])?;

        let plan = df.explain(false, false)?.collect().await?;
        // Filters all the way to Parquet
        let formatted = pretty::pretty_format_batches(&plan)?.to_string();
        assert!(formatted.contains("FilterExec: id@0 = 1"));

        Ok(())
    }

    #[tokio::test]
    async fn cast_expr_test() -> Result<()> {
        let df = test_table()
            .await?
            .select_columns(&["c2", "c3"])?
            .limit(0, Some(1))?
            .with_column("sum", cast(col("c2") + col("c3"), DataType::Int64))?;

        let df_results = df.clone().collect().await?;
        df.clone().show().await?;
        assert_batches_sorted_eq!(
            vec![
                "+----+----+-----+",
                "| c2 | c3 | sum |",
                "+----+----+-----+",
                "| 2  | 1  | 3   |",
                "+----+----+-----+",
            ],
            &df_results
        );

        Ok(())
    }

    #[tokio::test]
    async fn row_writer_resize_test() -> Result<()> {
        let schema = Arc::new(Schema::new(vec![arrow::datatypes::Field::new(
            "column_1",
            DataType::Utf8,
            false,
        )]));

        let data = RecordBatch::try_new(
            schema.clone(),
            vec![
                Arc::new(arrow::array::StringArray::from(vec![
                    Some("2a0000000000000000000000000000000000000000000000000000000000000000000000000000000000000000000000000000000000000000000000000000000000000"),
                    Some("3a0000000000000000000000000000000000000000000000000000000000000000000000000000000000000000000000000000000000000000000000000000000000000000000000800"),
                ]))
            ],
        )?;

        let ctx = SessionContext::new();
        ctx.register_batch("test", data)?;

        let sql = r#"
        SELECT
            COUNT(1)
        FROM
            test
        GROUP BY
            column_1"#;

        let df = ctx.sql(sql).await?;
        df.show_limit(10).await?;

        Ok(())
    }

    #[tokio::test]
    async fn with_column_name() -> Result<()> {
        // define data with a column name that has a "." in it:
        let array: Int32Array = [1, 10].into_iter().collect();
        let batch = RecordBatch::try_from_iter(vec![("f.c1", Arc::new(array) as _)])?;

        let ctx = SessionContext::new();
        ctx.register_batch("t", batch)?;

        let df = ctx
            .table("t")
            .await?
            // try and create a column with a '.' in it
            .with_column("f.c2", lit("hello"))?;

        let df_results = df.collect().await?;

        assert_batches_sorted_eq!(
            vec![
                "+------+-------+",
                "| f.c1 | f.c2  |",
                "+------+-------+",
                "| 1    | hello |",
                "| 10   | hello |",
                "+------+-------+",
            ],
            &df_results
        );

        Ok(())
    }

    #[tokio::test]
    async fn cache_test() -> Result<()> {
        let df = test_table()
            .await?
            .select_columns(&["c2", "c3"])?
            .limit(0, Some(1))?
            .with_column("sum", cast(col("c2") + col("c3"), DataType::Int64))?;

        let cached_df = df.clone().cache().await?;

        assert_eq!(
            "TableScan: ?table? projection=[c2, c3, sum]",
            format!("{:?}", cached_df.clone().into_optimized_plan()?)
        );

        let df_results = df.collect().await?;
        let cached_df_results = cached_df.collect().await?;
        assert_batches_sorted_eq!(
            vec![
                "+----+----+-----+",
                "| c2 | c3 | sum |",
                "+----+----+-----+",
                "| 2  | 1  | 3   |",
                "+----+----+-----+",
            ],
            &cached_df_results
        );

        assert_eq!(&df_results, &cached_df_results);

        Ok(())
    }

    #[tokio::test]
    async fn partition_aware_union() -> Result<()> {
        let left = test_table().await?.select_columns(&["c1", "c2"])?;
        let right = test_table_with_name("c2")
            .await?
            .select_columns(&["c1", "c3"])?
            .with_column_renamed("c2.c1", "c2_c1")?;

        let left_rows = left.clone().collect().await?;
        let right_rows = right.clone().collect().await?;
        let join1 = left.clone().join(
            right.clone(),
            JoinType::Inner,
            &["c1"],
            &["c2_c1"],
            None,
        )?;
        let join2 = left.join(right, JoinType::Inner, &["c1"], &["c2_c1"], None)?;

        let union = join1.union(join2)?;

        let union_rows = union.clone().collect().await?;

        assert_eq!(100, left_rows.iter().map(|x| x.num_rows()).sum::<usize>());
        assert_eq!(100, right_rows.iter().map(|x| x.num_rows()).sum::<usize>());
        assert_eq!(4016, union_rows.iter().map(|x| x.num_rows()).sum::<usize>());

        let physical_plan = union.create_physical_plan().await?;
        let default_partition_count = SessionConfig::new().target_partitions();

        // For partition aware union, the output partition count should not be changed.
        assert_eq!(
            physical_plan.output_partitioning().partition_count(),
            default_partition_count
        );
        // For partition aware union, the output partition is the same with the union's inputs
        for child in physical_plan.children() {
            assert_eq!(
                physical_plan.output_partitioning(),
                child.output_partitioning()
            );
        }

        Ok(())
    }

    #[tokio::test]
    async fn non_partition_aware_union() -> Result<()> {
        let left = test_table().await?.select_columns(&["c1", "c2"])?;
        let right = test_table_with_name("c2")
            .await?
            .select_columns(&["c1", "c2"])?
            .with_column_renamed("c2.c1", "c2_c1")?
            .with_column_renamed("c2.c2", "c2_c2")?;

        let left_rows = left.clone().collect().await?;
        let right_rows = right.clone().collect().await?;
        let join1 = left.clone().join(
            right.clone(),
            JoinType::Inner,
            &["c1", "c2"],
            &["c2_c1", "c2_c2"],
            None,
        )?;

        // join key ordering is different
        let join2 = left.join(
            right,
            JoinType::Inner,
            &["c2", "c1"],
            &["c2_c2", "c2_c1"],
            None,
        )?;

        let union = join1.union(join2)?;

        let union_rows = union.clone().collect().await?;

        assert_eq!(100, left_rows.iter().map(|x| x.num_rows()).sum::<usize>());
        assert_eq!(100, right_rows.iter().map(|x| x.num_rows()).sum::<usize>());
        assert_eq!(916, union_rows.iter().map(|x| x.num_rows()).sum::<usize>());

        let physical_plan = union.create_physical_plan().await?;
        let default_partition_count = SessionConfig::new().target_partitions();

        // For non-partition aware union, the output partitioning count should be the combination of all output partitions count
        assert!(matches!(
            physical_plan.output_partitioning(),
            Partitioning::UnknownPartitioning(partition_count) if partition_count == default_partition_count * 2));
        Ok(())
    }

    #[tokio::test]
    async fn verify_join_output_partitioning() -> Result<()> {
        let left = test_table().await?.select_columns(&["c1", "c2"])?;
        let right = test_table_with_name("c2")
            .await?
            .select_columns(&["c1", "c2"])?
            .with_column_renamed("c2.c1", "c2_c1")?
            .with_column_renamed("c2.c2", "c2_c2")?;

        let all_join_types = vec![
            JoinType::Inner,
            JoinType::Left,
            JoinType::Right,
            JoinType::Full,
            JoinType::LeftSemi,
            JoinType::RightSemi,
            JoinType::LeftAnti,
            JoinType::RightAnti,
        ];

        let default_partition_count = SessionConfig::new().target_partitions();

        for join_type in all_join_types {
            let join = left.clone().join(
                right.clone(),
                join_type,
                &["c1", "c2"],
                &["c2_c1", "c2_c2"],
                None,
            )?;
            let physical_plan = join.create_physical_plan().await?;
            let out_partitioning = physical_plan.output_partitioning();
            let join_schema = physical_plan.schema();

            match join_type {
                JoinType::Inner
                | JoinType::Left
                | JoinType::LeftSemi
                | JoinType::LeftAnti => {
                    let left_exprs: Vec<Arc<dyn PhysicalExpr>> = vec![
                        Arc::new(Column::new_with_schema("c1", &join_schema)?),
                        Arc::new(Column::new_with_schema("c2", &join_schema)?),
                    ];
                    assert_eq!(
                        out_partitioning,
                        Partitioning::Hash(left_exprs, default_partition_count)
                    );
                }
                JoinType::Right | JoinType::RightSemi | JoinType::RightAnti => {
                    let right_exprs: Vec<Arc<dyn PhysicalExpr>> = vec![
                        Arc::new(Column::new_with_schema("c2_c1", &join_schema)?),
                        Arc::new(Column::new_with_schema("c2_c2", &join_schema)?),
                    ];
                    assert_eq!(
                        out_partitioning,
                        Partitioning::Hash(right_exprs, default_partition_count)
                    );
                }
                JoinType::Full => {
                    assert!(matches!(
                        out_partitioning,
                    Partitioning::UnknownPartitioning(partition_count) if partition_count == default_partition_count));
                }
            }
        }

        Ok(())
    }
}<|MERGE_RESOLUTION|>--- conflicted
+++ resolved
@@ -48,7 +48,6 @@
 use crate::physical_plan::{collect, collect_partitioned};
 use crate::physical_plan::{execute_stream, execute_stream_partitioned, ExecutionPlan};
 use crate::prelude::SessionContext;
-<<<<<<< HEAD
 
 // use arrow::array::GenericByteArray;
 // use arrow::datatypes::GenericStringType;
@@ -64,8 +63,6 @@
 use std::any::Any;
 use std::sync::Arc;
 use std::usize;
-=======
->>>>>>> c5e2594e
 
 /// DataFrame represents a logical set of rows with the same named columns.
 /// Similar to a [Pandas DataFrame](https://pandas.pydata.org/pandas-docs/stable/reference/api/pandas.DataFrame.html) or
@@ -115,10 +112,42 @@
         )))
     }
 
+    /// Copy self
+    pub fn copy(&self) -> Result<Arc<DataFrame>> {
+        Ok(Arc::new(DataFrame::new(
+            self.session_state.clone(),
+            &self.plan.clone(),
+        )))
+    }
+
     /// Create a physical plan
     pub async fn create_physical_plan(self) -> Result<Arc<dyn ExecutionPlan>> {
         self.session_state.create_physical_plan(&self.plan).await
     }
+
+    /* WOLFRAM
+        pub async fn create_physical_plan(&self) -> Result<Arc<dyn ExecutionPlan>> {
+            // this function is copied from SessionContext function of the
+            // same name
+            let state_cloned = {
+                let mut state = self.session_state.write();
+                state.execution_props.start_execution();
+
+                // We need to clone `state` to release the lock that is not `Send`. We could
+                // make the lock `Send` by using `tokio::sync::Mutex`, but that would require to
+                // propagate async even to the `LogicalPlan` building methods.
+                // Cloning `state` here is fine as we then pass it as immutable `&state`, which
+                // means that we avoid write consistency issues as the cloned version will not
+                // be written to. As for eventual modifications that would be applied to the
+                // original state after it has been cloned, they will not be picked up by the
+                // clone but that is okay, as it is equivalent to postponing the state update
+                // by keeping the lock until the end of the function scope.
+                state.clone()
+            };
+
+            state_cloned.create_physical_plan(&self.plan).await
+        }
+    */
 
     /// Filter the DataFrame by column. Returns a new DataFrame only containing the
     /// specified columns.
@@ -677,6 +706,52 @@
     ) -> Result<()> {
         let plan = self.session_state.create_physical_plan(&self.plan).await?;
         plan_to_parquet(&self.session_state, plan, path, writer_properties).await
+    }
+
+    /// Write a `DataFrame` to a partitioned parquet file.
+    pub async fn write_parquet_partitioned(
+        &self,
+        path: &str,
+        writer_properties: Option<WriterProperties>,
+        partition_columns: Vec<String>,
+        aka: Option<String>,
+    ) -> Result<()> {
+        self.check_columns(&partition_columns)?;
+        let plan = self.create_physical_plan().await?;
+        let state = self.session_state.read().clone();
+        plan_to_parquet_partitioned(
+            &state,
+            plan,
+            path,
+            writer_properties,
+            partition_columns,
+            aka,
+        )
+        .await
+        
+    }
+
+    fn check_columns(&self, partition_columns: &Vec<String>) -> Result<()> {
+        let is_varchar_rep = |data_type: DataType| -> bool {
+            match data_type.to_owned() {
+                arrow::datatypes::DataType::Utf8 => true,
+                arrow::datatypes::DataType::Dictionary(key_type, value_type) => {
+                    key_type.equals_datatype(&arrow::datatypes::DataType::UInt16)
+                        && value_type.equals_datatype(&arrow::datatypes::DataType::Utf8)
+                }
+                _ => false,
+            }
+        };
+        for col in partition_columns {
+            let data_type = self.schema().field_with_unqualified_name(col)?.data_type();
+            if !is_varchar_rep(data_type.to_owned()) {
+                return Err(DataFusionError::Execution(format!(
+                    "partition column '{}' must be of type 'varchar', got type '{}'",
+                    &col, &data_type
+                )));
+            }
+        }
+        Ok(())
     }
 
     /// Write a `DataFrame` to a partitioned parquet file.
