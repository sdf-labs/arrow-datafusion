// Licensed to the Apache Software Foundation (ASF) under one
// or more contributor license agreements.  See the NOTICE file
// distributed with this work for additional information
// regarding copyright ownership.  The ASF licenses this file
// to you under the Apache License, Version 2.0 (the
// "License"); you may not use this file except in compliance
// with the License.  You may obtain a copy of the License at
//
//   http://www.apache.org/licenses/LICENSE-2.0
//
// Unless required by applicable law or agreed to in writing,
// software distributed under the License is distributed on an
// "AS IS" BASIS, WITHOUT WARRANTIES OR CONDITIONS OF ANY
// KIND, either express or implied.  See the License for the
// specific language governing permissions and limitations
// under the License.

//! Execution plan for reading CSV files

use crate::datasource::file_format::file_type::FileCompressionType;
use crate::error::{DataFusionError, Result};
use crate::execution::context::{SessionState, TaskContext};
use crate::physical_plan::expressions::PhysicalSortExpr;
use crate::physical_plan::file_format::file_stream::{
    FileOpenFuture, FileOpener, FileStream,
};
use crate::physical_plan::file_format::FileMeta;
use crate::physical_plan::metrics::{ExecutionPlanMetricsSet, MetricsSet};
use crate::physical_plan::{
    DisplayFormatType, ExecutionPlan, Partitioning, SendableRecordBatchStream, Statistics,
};
use arrow::csv;
use arrow::datatypes::SchemaRef;

use bytes::Buf;

use crate::physical_plan::common::AbortOnDropSingle;
use bytes::Bytes;
use futures::ready;
use futures::{StreamExt, TryStreamExt};
use object_store::{GetResult, ObjectStore};
use std::any::Any;
use std::fs;
use std::path::Path;
use std::sync::Arc;
use std::task::Poll;
use tokio::task::{self, JoinHandle};

use super::{get_output_ordering, FileScanConfig};

/// Execution plan for scanning a CSV file
#[derive(Debug, Clone)]
pub struct CsvExec {
    base_config: FileScanConfig,
    projected_statistics: Statistics,
    projected_schema: SchemaRef,
    has_header: bool,
    delimiter: u8,
    /// Execution metrics
    metrics: ExecutionPlanMetricsSet,
    file_compression_type: FileCompressionType,
}

impl CsvExec {
    /// Create a new CSV reader execution plan provided base and specific configurations
    pub fn new(
        base_config: FileScanConfig,
        has_header: bool,
        delimiter: u8,
        file_compression_type: FileCompressionType,
    ) -> Self {
        let (projected_schema, projected_statistics) = base_config.project();

        Self {
            base_config,
            projected_schema,
            projected_statistics,
            has_header,
            delimiter,
            metrics: ExecutionPlanMetricsSet::new(),
            file_compression_type,
        }
    }

    /// Ref to the base configs
    pub fn base_config(&self) -> &FileScanConfig {
        &self.base_config
    }
    /// true if the first line of each file is a header
    pub fn has_header(&self) -> bool {
        self.has_header
    }
    /// A column delimiter
    pub fn delimiter(&self) -> u8 {
        self.delimiter
    }
}

impl ExecutionPlan for CsvExec {
    /// Return a reference to Any that can be used for downcasting
    fn as_any(&self) -> &dyn Any {
        self
    }

    /// Get the schema for this execution plan
    fn schema(&self) -> SchemaRef {
        self.projected_schema.clone()
    }

    /// Get the output partitioning of this plan
    fn output_partitioning(&self) -> Partitioning {
        Partitioning::UnknownPartitioning(self.base_config.file_groups.len())
    }

    fn unbounded_output(&self, _: &[bool]) -> Result<bool> {
        Ok(self.base_config().infinite_source)
    }

    /// See comments on `impl ExecutionPlan for ParquetExec`: output order can't be
    fn output_ordering(&self) -> Option<&[PhysicalSortExpr]> {
        get_output_ordering(&self.base_config)
    }

    fn children(&self) -> Vec<Arc<dyn ExecutionPlan>> {
        // this is a leaf node and has no children
        vec![]
    }

    fn with_new_children(
        self: Arc<Self>,
        _: Vec<Arc<dyn ExecutionPlan>>,
    ) -> Result<Arc<dyn ExecutionPlan>> {
        Ok(self)
    }

    fn execute(
        &self,
        partition: usize,
        context: Arc<TaskContext>,
    ) -> Result<SendableRecordBatchStream> {
        let object_store = context
            .runtime_env()
            .object_store(&self.base_config.object_store_url)?;

        let config = Arc::new(CsvConfig {
            batch_size: context.session_config().batch_size(),
            file_schema: Arc::clone(&self.base_config.file_schema),
            file_projection: self.base_config.file_column_projection_indices(),
            has_header: self.has_header,
            delimiter: self.delimiter,
            object_store,
        });

        let opener = CsvOpener {
            config,
            file_compression_type: self.file_compression_type.to_owned(),
        };
        let stream =
            FileStream::new(&self.base_config, partition, opener, &self.metrics)?;
        Ok(Box::pin(stream) as SendableRecordBatchStream)
    }

    fn fmt_as(
        &self,
        t: DisplayFormatType,
        f: &mut std::fmt::Formatter,
    ) -> std::fmt::Result {
        match t {
            DisplayFormatType::Default => {
                write!(
                    f,
                    "CsvExec: files={}, has_header={}, limit={:?}, projection={}",
                    super::FileGroupsDisplay(&self.base_config.file_groups),
                    self.has_header,
                    self.base_config.limit,
                    super::ProjectSchemaDisplay(&self.projected_schema),
                )
            }
        }
    }

    fn statistics(&self) -> Statistics {
        self.projected_statistics.clone()
    }

    fn metrics(&self) -> Option<MetricsSet> {
        Some(self.metrics.clone_inner())
    }
}

#[derive(Debug, Clone)]
struct CsvConfig {
    batch_size: usize,
    file_schema: SchemaRef,
    file_projection: Option<Vec<usize>>,
    has_header: bool,
    delimiter: u8,
    object_store: Arc<dyn ObjectStore>,
}

impl CsvConfig {
    fn open<R: std::io::Read>(&self, reader: R) -> csv::Reader<R> {
        let datetime_format = None;
        csv::Reader::new(
            reader,
            Arc::clone(&self.file_schema),
            self.has_header,
            Some(self.delimiter),
            self.batch_size,
            None,
            self.file_projection.clone(),
            datetime_format,
        )
    }

    fn builder(&self) -> csv::ReaderBuilder {
        let mut builder = csv::ReaderBuilder::new()
            .with_schema(self.file_schema.clone())
            .with_delimiter(self.delimiter)
            .with_batch_size(self.batch_size)
            .has_header(self.has_header);

        if let Some(proj) = &self.file_projection {
            builder = builder.with_projection(proj.clone());
        }

        builder
    }
}

struct CsvOpener {
    config: Arc<CsvConfig>,
    file_compression_type: FileCompressionType,
}

impl FileOpener for CsvOpener {
    fn open(&self, file_meta: FileMeta) -> Result<FileOpenFuture> {
        let config = self.config.clone();
        let file_compression_type = self.file_compression_type.to_owned();
        Ok(Box::pin(async move {
            match config.object_store.get(file_meta.location()).await? {
                GetResult::File(file, _) => {
                    let decoder = file_compression_type.convert_read(file)?;
                    Ok(futures::stream::iter(config.open(decoder)).boxed())
                }
                GetResult::Stream(s) => {
                    let mut decoder = config.builder().build_decoder();
                    let s = s.map_err(DataFusionError::from);
                    let mut input = file_compression_type.convert_stream(s)?.fuse();
                    let mut buffered = Bytes::new();

                    let s = futures::stream::poll_fn(move |cx| {
                        loop {
                            if buffered.is_empty() {
                                match ready!(input.poll_next_unpin(cx)) {
                                    Some(Ok(b)) => buffered = b,
                                    Some(Err(e)) => {
                                        return Poll::Ready(Some(Err(e.into())))
                                    }
                                    None => {}
                                };
                            }
                            let decoded = match decoder.decode(buffered.as_ref()) {
                                // Note: the decoder needs to be called with an empty
                                // array to delimt the final record
                                Ok(0) => break,
                                Ok(decoded) => decoded,
                                Err(e) => return Poll::Ready(Some(Err(e))),
                            };
                            buffered.advance(decoded);
                        }

                        Poll::Ready(decoder.flush().transpose())
                    });
                    Ok(s.boxed())
                }
            }
        }))
    }
}

pub async fn plan_to_csv(
    state: &SessionState,
    plan: Arc<dyn ExecutionPlan>,
    path: impl AsRef<str>,
) -> Result<()> {
    let path = path.as_ref();
    // create directory to contain the CSV files (one per partition)
    let fs_path = Path::new(path);
<<<<<<< HEAD
    if !fs_path.is_dir() {
        match fs::create_dir(fs_path) {
            Ok(()) => {}
            Err(e) => {
                return Err(DataFusionError::Execution(format!(
                    "Could not create directory {path}: {e:?}"
                )))
            }
        }
    }
    let mut tasks = vec![];
    for i in 0..plan.output_partitioning().partition_count() {
        let plan = plan.clone();
        let filename = format!("part-{i}.csv");
        let path = fs_path.join(filename);
        let file = fs::File::create(path)?;
        let mut writer = csv::Writer::new(file);
        let task_ctx = Arc::new(TaskContext::from(state));
        let stream = plan.execute(i, task_ctx)?;
        let handle: JoinHandle<Result<()>> = task::spawn(async move {
            stream
                .map(|batch| writer.write(&batch?))
                .try_collect()
                .await
                .map_err(DataFusionError::from)
        });
        tasks.push(handle);
    }
=======
    if let Err(e) = fs::create_dir(fs_path) {
        return Err(DataFusionError::Execution(format!(
            "Could not create directory {path}: {e:?}"
        )));
    }

    let mut tasks = vec![];
    for i in 0..plan.output_partitioning().partition_count() {
        let plan = plan.clone();
        let filename = format!("part-{i}.csv");
        let path = fs_path.join(filename);
        let file = fs::File::create(path)?;
        let mut writer = csv::Writer::new(file);
        let task_ctx = Arc::new(TaskContext::from(state));
        let stream = plan.execute(i, task_ctx)?;

        let handle: JoinHandle<Result<()>> = task::spawn(async move {
            stream
                .map(|batch| writer.write(&batch?))
                .try_collect()
                .await
                .map_err(DataFusionError::from)
        });
        tasks.push(AbortOnDropSingle::new(handle));
    }

>>>>>>> c676d102
    futures::future::join_all(tasks)
        .await
        .into_iter()
        .try_for_each(|result| {
            result.map_err(|e| DataFusionError::Execution(format!("{e}")))?
        })?;
    Ok(())
}

#[cfg(test)]
mod tests {
    use super::*;
    use crate::datasource::file_format::file_type::FileType;
    use crate::physical_plan::file_format::chunked_store::ChunkedStore;
    use crate::physical_plan::file_format::partition_type_wrap;
    use crate::prelude::*;
    use crate::test::{partitioned_csv_config, partitioned_file_groups};
    use crate::test_util::{aggr_test_schema_with_missing_col, arrow_test_data};
    use crate::{scalar::ScalarValue, test_util::aggr_test_schema};
    use arrow::datatypes::*;
    use futures::StreamExt;
    use object_store::local::LocalFileSystem;
    use rstest::*;
    use std::fs::File;
    use std::io::Write;
    use tempfile::TempDir;

    #[rstest(
        file_compression_type,
        case(FileCompressionType::UNCOMPRESSED),
        case(FileCompressionType::GZIP),
        case(FileCompressionType::BZIP2),
        case(FileCompressionType::XZ),
        case(FileCompressionType::ZSTD)
    )]
    #[tokio::test]
    async fn csv_exec_with_projection(
        file_compression_type: FileCompressionType,
    ) -> Result<()> {
        let session_ctx = SessionContext::new();
        let task_ctx = session_ctx.task_ctx();
        let file_schema = aggr_test_schema();
        let path = format!("{}/csv", arrow_test_data());
        let filename = "aggregate_test_100.csv";

        let file_groups = partitioned_file_groups(
            path.as_str(),
            filename,
            1,
            FileType::CSV,
            file_compression_type.to_owned(),
        )?;

        let mut config = partitioned_csv_config(file_schema, file_groups)?;
        config.projection = Some(vec![0, 2, 4]);

        let csv = CsvExec::new(config, true, b',', file_compression_type.to_owned());
        assert_eq!(13, csv.base_config.file_schema.fields().len());
        assert_eq!(3, csv.projected_schema.fields().len());
        assert_eq!(3, csv.schema().fields().len());

        let mut stream = csv.execute(0, task_ctx)?;
        let batch = stream.next().await.unwrap()?;
        assert_eq!(3, batch.num_columns());
        assert_eq!(100, batch.num_rows());

        // slice of the first 5 lines
        let expected = vec![
            "+----+-----+------------+",
            "| c1 | c3  | c5         |",
            "+----+-----+------------+",
            "| c  | 1   | 2033001162 |",
            "| d  | -40 | 706441268  |",
            "| b  | 29  | 994303988  |",
            "| a  | -85 | 1171968280 |",
            "| b  | -82 | 1824882165 |",
            "+----+-----+------------+",
        ];

        crate::assert_batches_eq!(expected, &[batch.slice(0, 5)]);
        Ok(())
    }

    #[rstest(
        file_compression_type,
        case(FileCompressionType::UNCOMPRESSED),
        case(FileCompressionType::GZIP),
        case(FileCompressionType::BZIP2),
        case(FileCompressionType::XZ),
        case(FileCompressionType::ZSTD)
    )]
    #[tokio::test]
    async fn csv_exec_with_mixed_order_projection(
        file_compression_type: FileCompressionType,
    ) -> Result<()> {
        let session_ctx = SessionContext::new();
        let task_ctx = session_ctx.task_ctx();
        let file_schema = aggr_test_schema();
        let path = format!("{}/csv", arrow_test_data());
        let filename = "aggregate_test_100.csv";

        let file_groups = partitioned_file_groups(
            path.as_str(),
            filename,
            1,
            FileType::CSV,
            file_compression_type.to_owned(),
        )?;

        let mut config = partitioned_csv_config(file_schema, file_groups)?;
        config.projection = Some(vec![4, 0, 2]);

        let csv = CsvExec::new(config, true, b',', file_compression_type.to_owned());
        assert_eq!(13, csv.base_config.file_schema.fields().len());
        assert_eq!(3, csv.projected_schema.fields().len());
        assert_eq!(3, csv.schema().fields().len());

        let mut stream = csv.execute(0, task_ctx)?;
        let batch = stream.next().await.unwrap()?;
        assert_eq!(3, batch.num_columns());
        assert_eq!(100, batch.num_rows());

        // slice of the first 5 lines
        let expected = vec![
            "+------------+----+-----+",
            "| c5         | c1 | c3  |",
            "+------------+----+-----+",
            "| 2033001162 | c  | 1   |",
            "| 706441268  | d  | -40 |",
            "| 994303988  | b  | 29  |",
            "| 1171968280 | a  | -85 |",
            "| 1824882165 | b  | -82 |",
            "+------------+----+-----+",
        ];

        crate::assert_batches_eq!(expected, &[batch.slice(0, 5)]);
        Ok(())
    }

    #[rstest(
        file_compression_type,
        case(FileCompressionType::UNCOMPRESSED),
        case(FileCompressionType::GZIP),
        case(FileCompressionType::BZIP2),
        case(FileCompressionType::XZ),
        case(FileCompressionType::ZSTD)
    )]
    #[tokio::test]
    async fn csv_exec_with_limit(
        file_compression_type: FileCompressionType,
    ) -> Result<()> {
        let session_ctx = SessionContext::new();
        let task_ctx = session_ctx.task_ctx();
        let file_schema = aggr_test_schema();
        let path = format!("{}/csv", arrow_test_data());
        let filename = "aggregate_test_100.csv";

        let file_groups = partitioned_file_groups(
            path.as_str(),
            filename,
            1,
            FileType::CSV,
            file_compression_type.to_owned(),
        )?;

        let mut config = partitioned_csv_config(file_schema, file_groups)?;
        config.limit = Some(5);

        let csv = CsvExec::new(config, true, b',', file_compression_type.to_owned());
        assert_eq!(13, csv.base_config.file_schema.fields().len());
        assert_eq!(13, csv.projected_schema.fields().len());
        assert_eq!(13, csv.schema().fields().len());

        let mut it = csv.execute(0, task_ctx)?;
        let batch = it.next().await.unwrap()?;
        assert_eq!(13, batch.num_columns());
        assert_eq!(5, batch.num_rows());

        let expected = vec![
            "+----+----+-----+--------+------------+----------------------+-----+-------+------------+----------------------+-------------+---------------------+--------------------------------+",
            "| c1 | c2 | c3  | c4     | c5         | c6                   | c7  | c8    | c9         | c10                  | c11         | c12                 | c13                            |",
            "+----+----+-----+--------+------------+----------------------+-----+-------+------------+----------------------+-------------+---------------------+--------------------------------+",
            "| c  | 2  | 1   | 18109  | 2033001162 | -6513304855495910254 | 25  | 43062 | 1491205016 | 5863949479783605708  | 0.110830784 | 0.9294097332465232  | 6WfVFBVGJSQb7FhA7E0lBwdvjfZnSW |",
            "| d  | 5  | -40 | 22614  | 706441268  | -7542719935673075327 | 155 | 14337 | 3373581039 | 11720144131976083864 | 0.69632107  | 0.3114712539863804  | C2GT5KVyOPZpgKVl110TyZO0NcJ434 |",
            "| b  | 1  | 29  | -18218 | 994303988  | 5983957848665088916  | 204 | 9489  | 3275293996 | 14857091259186476033 | 0.53840446  | 0.17909035118828576 | AyYVExXK6AR2qUTxNZ7qRHQOVGMLcz |",
            "| a  | 1  | -85 | -15154 | 1171968280 | 1919439543497968449  | 77  | 52286 | 774637006  | 12101411955859039553 | 0.12285209  | 0.6864391962767343  | 0keZ5G8BffGwgF2RwQD59TFzMStxCB |",
            "| b  | 5  | -82 | 22080  | 1824882165 | 7373730676428214987  | 208 | 34331 | 3342719438 | 3330177516592499461  | 0.82634634  | 0.40975383525297016 | Ig1QcuKsjHXkproePdERo2w0mYzIqd |",
            "+----+----+-----+--------+------------+----------------------+-----+-------+------------+----------------------+-------------+---------------------+--------------------------------+",
        ];

        crate::assert_batches_eq!(expected, &[batch]);

        Ok(())
    }

    #[rstest(
        file_compression_type,
        case(FileCompressionType::UNCOMPRESSED),
        case(FileCompressionType::GZIP),
        case(FileCompressionType::BZIP2),
        case(FileCompressionType::XZ),
        case(FileCompressionType::ZSTD)
    )]
    #[tokio::test]
    async fn csv_exec_with_missing_column(
        file_compression_type: FileCompressionType,
    ) -> Result<()> {
        let session_ctx = SessionContext::new();
        let task_ctx = session_ctx.task_ctx();
        let file_schema = aggr_test_schema_with_missing_col();
        let path = format!("{}/csv", arrow_test_data());
        let filename = "aggregate_test_100.csv";

        let file_groups = partitioned_file_groups(
            path.as_str(),
            filename,
            1,
            FileType::CSV,
            file_compression_type.to_owned(),
        )?;

        let mut config = partitioned_csv_config(file_schema, file_groups)?;
        config.limit = Some(5);

        let csv = CsvExec::new(config, true, b',', file_compression_type.to_owned());
        assert_eq!(14, csv.base_config.file_schema.fields().len());
        assert_eq!(14, csv.projected_schema.fields().len());
        assert_eq!(14, csv.schema().fields().len());

        // errors due to https://github.com/apache/arrow-datafusion/issues/4918
        let mut it = csv.execute(0, task_ctx)?;
        let err = it.next().await.unwrap().unwrap_err().to_string();
        assert_eq!(
            err,
            "Arrow error: Csv error: incorrect number of fields for line 1, expected 14 got 13"
        );
        Ok(())
    }

    #[rstest(
        file_compression_type,
        case(FileCompressionType::UNCOMPRESSED),
        case(FileCompressionType::GZIP),
        case(FileCompressionType::BZIP2),
        case(FileCompressionType::XZ),
        case(FileCompressionType::ZSTD)
    )]
    #[tokio::test]
    async fn csv_exec_with_partition(
        file_compression_type: FileCompressionType,
    ) -> Result<()> {
        let session_ctx = SessionContext::new();
        let task_ctx = session_ctx.task_ctx();
        let file_schema = aggr_test_schema();
        let path = format!("{}/csv", arrow_test_data());
        let filename = "aggregate_test_100.csv";

        let file_groups = partitioned_file_groups(
            path.as_str(),
            filename,
            1,
            FileType::CSV,
            file_compression_type.to_owned(),
        )?;

        let mut config = partitioned_csv_config(file_schema, file_groups)?;

        // Add partition columns
        config.table_partition_cols =
            vec![("date".to_owned(), partition_type_wrap(DataType::Utf8))];
        config.file_groups[0][0].partition_values =
            vec![ScalarValue::Utf8(Some("2021-10-26".to_owned()))];

        // We should be able to project on the partition column
        // Which is supposed to be after the file fields
        config.projection = Some(vec![0, config.file_schema.fields().len()]);

        // we don't have `/date=xx/` in the path but that is ok because
        // partitions are resolved during scan anyway
        let csv = CsvExec::new(config, true, b',', file_compression_type.to_owned());
        assert_eq!(13, csv.base_config.file_schema.fields().len());
        assert_eq!(2, csv.projected_schema.fields().len());
        assert_eq!(2, csv.schema().fields().len());

        let mut it = csv.execute(0, task_ctx)?;
        let batch = it.next().await.unwrap()?;
        assert_eq!(2, batch.num_columns());
        assert_eq!(100, batch.num_rows());

        // slice of the first 5 lines
        let expected = vec![
            "+----+------------+",
            "| c1 | date       |",
            "+----+------------+",
            "| c  | 2021-10-26 |",
            "| d  | 2021-10-26 |",
            "| b  | 2021-10-26 |",
            "| a  | 2021-10-26 |",
            "| b  | 2021-10-26 |",
            "+----+------------+",
        ];
        crate::assert_batches_eq!(expected, &[batch.slice(0, 5)]);

        let metrics = csv.metrics().expect("doesn't found metrics");
        let time_elapsed_processing = get_value(&metrics, "time_elapsed_processing");
        assert!(
            time_elapsed_processing > 0,
            "Expected time_elapsed_processing greater than 0",
        );
        Ok(())
    }

    /// Generate CSV partitions within the supplied directory
    fn populate_csv_partitions(
        tmp_dir: &TempDir,
        partition_count: usize,
        file_extension: &str,
    ) -> Result<SchemaRef> {
        // define schema for data source (csv file)
        let schema = Arc::new(Schema::new(vec![
            Field::new("c1", DataType::UInt32, false),
            Field::new("c2", DataType::UInt64, false),
            Field::new("c3", DataType::Boolean, false),
        ]));

        // generate a partitioned file
        for partition in 0..partition_count {
            let filename = format!("partition-{partition}.{file_extension}");
            let file_path = tmp_dir.path().join(filename);
            let mut file = File::create(file_path)?;

            // generate some data
            for i in 0..=10 {
                let data = format!("{},{},{}\n", partition, i, i % 2 == 0);
                file.write_all(data.as_bytes())?;
            }
        }

        Ok(schema)
    }

    async fn test_additional_stores(
        file_compression_type: FileCompressionType,
        store: Arc<dyn ObjectStore>,
    ) {
        let ctx = SessionContext::new();
        ctx.runtime_env()
            .register_object_store("file", "", store.clone());

        let task_ctx = ctx.task_ctx();

        let file_schema = aggr_test_schema();
        let path = format!("{}/csv", arrow_test_data());
        let filename = "aggregate_test_100.csv";

        let file_groups = partitioned_file_groups(
            path.as_str(),
            filename,
            1,
            FileType::CSV,
            file_compression_type.to_owned(),
        )
        .unwrap();

        let config = partitioned_csv_config(file_schema, file_groups).unwrap();
        let csv = CsvExec::new(config, true, b',', file_compression_type.to_owned());

        let it = csv.execute(0, task_ctx).unwrap();
        let batches: Vec<_> = it.try_collect().await.unwrap();

        let total_rows = batches.iter().map(|b| b.num_rows()).sum::<usize>();

        assert_eq!(total_rows, 100);
    }

    #[rstest(
        file_compression_type,
        case(FileCompressionType::UNCOMPRESSED),
        case(FileCompressionType::GZIP),
        case(FileCompressionType::BZIP2),
        case(FileCompressionType::XZ),
        case(FileCompressionType::ZSTD)
    )]
    #[tokio::test]
    async fn test_chunked_csv(
        file_compression_type: FileCompressionType,
        #[values(10, 20, 30, 40)] chunk_size: usize,
    ) {
        test_additional_stores(
            file_compression_type,
            Arc::new(ChunkedStore::new(
                Arc::new(LocalFileSystem::new()),
                chunk_size,
            )),
        )
        .await;
    }

    #[tokio::test]
    async fn test_no_trailing_delimiter() {
        let session_ctx = SessionContext::new();
        let store = object_store::memory::InMemory::new();

        let data = bytes::Bytes::from("a,b\n1,2\n3,4");
        let path = object_store::path::Path::from("a.csv");
        store.put(&path, data).await.unwrap();

        session_ctx
            .runtime_env()
            .register_object_store("memory", "", Arc::new(store));

        let df = session_ctx
            .read_csv("memory:///", CsvReadOptions::new())
            .await
            .unwrap();

        let result = df.collect().await.unwrap();

        let expected = vec![
            "+---+---+",
            "| a | b |",
            "+---+---+",
            "| 1 | 2 |",
            "| 3 | 4 |",
            "+---+---+",
        ];

        crate::assert_batches_eq!(expected, &result);
    }

    #[tokio::test]
    async fn write_csv_results_error_handling() -> Result<()> {
        let ctx = SessionContext::new();
        let options = CsvReadOptions::default()
            .schema_infer_max_records(2)
            .has_header(true);
        let df = ctx.read_csv("tests/csv/corrupt.csv", options).await?;
        let tmp_dir = TempDir::new()?;
        let out_dir = tmp_dir.as_ref().to_str().unwrap().to_string() + "/out";
        let e = df
            .write_csv(&out_dir)
            .await
            .expect_err("should fail because input file does not match inferred schema");
        assert_eq!("Arrow error: Parser error: Error while parsing value d for column 0 at line 4", format!("{e}"));
        Ok(())
    }

    #[tokio::test]
    async fn write_csv_results() -> Result<()> {
        // create partitioned input file and context
        let tmp_dir = TempDir::new()?;
        let ctx =
            SessionContext::with_config(SessionConfig::new().with_target_partitions(8));

        let schema = populate_csv_partitions(&tmp_dir, 8, ".csv")?;

        // register csv file with the execution context
        ctx.register_csv(
            "test",
            tmp_dir.path().to_str().unwrap(),
            CsvReadOptions::new().schema(&schema),
        )
        .await?;

        // execute a simple query and write the results to CSV
        let out_dir = tmp_dir.as_ref().to_str().unwrap().to_string() + "/out";
        let df = ctx.sql("SELECT c1, c2 FROM test").await?;
        df.write_csv(&out_dir).await?;

        // create a new context and verify that the results were saved to a partitioned csv file
        let ctx = SessionContext::new();

        let schema = Arc::new(Schema::new(vec![
            Field::new("c1", DataType::UInt32, false),
            Field::new("c2", DataType::UInt64, false),
        ]));

        // register each partition as well as the top level dir
        let csv_read_option = CsvReadOptions::new().schema(&schema);
        ctx.register_csv(
            "part0",
            &format!("{out_dir}/part-0.csv"),
            csv_read_option.clone(),
        )
        .await?;
        ctx.register_csv("allparts", &out_dir, csv_read_option)
            .await?;

        let part0 = ctx.sql("SELECT c1, c2 FROM part0").await?.collect().await?;
        let allparts = ctx
            .sql("SELECT c1, c2 FROM allparts")
            .await?
            .collect()
            .await?;

        let allparts_count: usize = allparts.iter().map(|batch| batch.num_rows()).sum();

        assert_eq!(part0[0].schema(), allparts[0].schema());

        assert_eq!(allparts_count, 80);

        Ok(())
    }

    fn get_value(metrics: &MetricsSet, metric_name: &str) -> usize {
        match metrics.sum_by_name(metric_name) {
            Some(v) => v.as_usize(),
            _ => {
                panic!(
                    "Expected metric not found. Looking for '{metric_name}' in\n\n{metrics:#?}"
                );
            }
        }
    }
}<|MERGE_RESOLUTION|>--- conflicted
+++ resolved
@@ -287,17 +287,12 @@
     let path = path.as_ref();
     // create directory to contain the CSV files (one per partition)
     let fs_path = Path::new(path);
-<<<<<<< HEAD
-    if !fs_path.is_dir() {
-        match fs::create_dir(fs_path) {
-            Ok(()) => {}
-            Err(e) => {
-                return Err(DataFusionError::Execution(format!(
-                    "Could not create directory {path}: {e:?}"
-                )))
-            }
-        }
-    }
+    if let Err(e) = fs::create_dir(fs_path) {
+        return Err(DataFusionError::Execution(format!(
+            "Could not create directory {path}: {e:?}"
+        )));
+    }
+
     let mut tasks = vec![];
     for i in 0..plan.output_partitioning().partition_count() {
         let plan = plan.clone();
@@ -307,31 +302,6 @@
         let mut writer = csv::Writer::new(file);
         let task_ctx = Arc::new(TaskContext::from(state));
         let stream = plan.execute(i, task_ctx)?;
-        let handle: JoinHandle<Result<()>> = task::spawn(async move {
-            stream
-                .map(|batch| writer.write(&batch?))
-                .try_collect()
-                .await
-                .map_err(DataFusionError::from)
-        });
-        tasks.push(handle);
-    }
-=======
-    if let Err(e) = fs::create_dir(fs_path) {
-        return Err(DataFusionError::Execution(format!(
-            "Could not create directory {path}: {e:?}"
-        )));
-    }
-
-    let mut tasks = vec![];
-    for i in 0..plan.output_partitioning().partition_count() {
-        let plan = plan.clone();
-        let filename = format!("part-{i}.csv");
-        let path = fs_path.join(filename);
-        let file = fs::File::create(path)?;
-        let mut writer = csv::Writer::new(file);
-        let task_ctx = Arc::new(TaskContext::from(state));
-        let stream = plan.execute(i, task_ctx)?;
 
         let handle: JoinHandle<Result<()>> = task::spawn(async move {
             stream
@@ -343,7 +313,6 @@
         tasks.push(AbortOnDropSingle::new(handle));
     }
 
->>>>>>> c676d102
     futures::future::join_all(tasks)
         .await
         .into_iter()
