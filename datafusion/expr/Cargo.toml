# Licensed to the Apache Software Foundation (ASF) under one
# or more contributor license agreements.  See the NOTICE file
# distributed with this work for additional information
# regarding copyright ownership.  The ASF licenses this file
# to you under the Apache License, Version 2.0 (the
# "License"); you may not use this file except in compliance
# with the License.  You may obtain a copy of the License at
#
#   http://www.apache.org/licenses/LICENSE-2.0
#
# Unless required by applicable law or agreed to in writing,
# software distributed under the License is distributed on an
# "AS IS" BASIS, WITHOUT WARRANTIES OR CONDITIONS OF ANY
# KIND, either express or implied.  See the License for the
# specific language governing permissions and limitations
# under the License.

[package]
name = "datafusion-expr"
description = "Logical plan and expression representation for DataFusion query engine"
keywords = ["datafusion", "logical", "plan", "expressions"]
version = { workspace = true }
edition = { workspace = true }
readme = { workspace = true }
homepage = { workspace = true }
repository = { workspace = true }
license = { workspace = true }
authors = { workspace = true }
rust-version = { workspace = true }

[lib]
name = "datafusion_expr"
path = "src/lib.rs"

[features]

[dependencies]
ahash = { version = "0.8", default-features = false, features = ["runtime-rng"] }
arrow = { workspace = true }
<<<<<<< HEAD
datafusion-common = { path = "../common", version = "31.0.0" }
=======
arrow-array = { workspace = true }
datafusion-common = { path = "../common", version = "32.0.0", default-features = false }
>>>>>>> eca48dae
sqlparser = { workspace = true }
strum = { version = "0.25.0", features = ["derive"] }
strum_macros = "0.25.0"

[dev-dependencies]
ctor = "0.2.0"
env_logger = "0.10"<|MERGE_RESOLUTION|>--- conflicted
+++ resolved
@@ -37,12 +37,8 @@
 [dependencies]
 ahash = { version = "0.8", default-features = false, features = ["runtime-rng"] }
 arrow = { workspace = true }
-<<<<<<< HEAD
-datafusion-common = { path = "../common", version = "31.0.0" }
-=======
 arrow-array = { workspace = true }
 datafusion-common = { path = "../common", version = "32.0.0", default-features = false }
->>>>>>> eca48dae
 sqlparser = { workspace = true }
 strum = { version = "0.25.0", features = ["derive"] }
 strum_macros = "0.25.0"
