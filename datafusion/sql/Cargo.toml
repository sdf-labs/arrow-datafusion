# Licensed to the Apache Software Foundation (ASF) under one
# or more contributor license agreements.  See the NOTICE file
# distributed with this work for additional information
# regarding copyright ownership.  The ASF licenses this file
# to you under the Apache License, Version 2.0 (the
# "License"); you may not use this file except in compliance
# with the License.  You may obtain a copy of the License at
#
#   http://www.apache.org/licenses/LICENSE-2.0
#
# Unless required by applicable law or agreed to in writing,
# software distributed under the License is distributed on an
# "AS IS" BASIS, WITHOUT WARRANTIES OR CONDITIONS OF ANY
# KIND, either express or implied.  See the License for the
# specific language governing permissions and limitations
# under the License.

[package]
name = "datafusion-sql"
description = "DataFusion SQL Query Planner"
version = "19.0.0"
homepage = "https://github.com/apache/arrow-datafusion"
repository = "https://github.com/apache/arrow-datafusion"
readme = "README.md"
authors = ["Apache Arrow <dev@arrow.apache.org>"]
license = "Apache-2.0"
keywords = ["datafusion", "sql", "parser", "planner"]
edition = "2021"
rust-version = "1.62"

[lib]
name = "datafusion_sql"
path = "src/lib.rs"

[features]
default = ["unicode_expressions"]
unicode_expressions = []

[dependencies]
<<<<<<< HEAD
lazy_static = "1.4.0"
arrow-schema = "29.0.0"
datafusion-common = { path = "../common", version = "16.0.0" }
datafusion-expr = { path = "../expr", version = "16.0.0" }
sqlparser = "0.30"
regex = "1"
once_cell = "1.16.0"
log = "^0.4"
env_logger = "0.9.0"
=======
arrow-schema = "34.0.0"
datafusion-common = { path = "../common", version = "19.0.0" }
datafusion-expr = { path = "../expr", version = "19.0.0" }
log = "^0.4"
sqlparser = "0.30"

[dev-dependencies]
ctor = "0.1.22"
env_logger = "0.10"
rstest = "0.16"
>>>>>>> c676d102
<|MERGE_RESOLUTION|>--- conflicted
+++ resolved
@@ -37,25 +37,17 @@
 unicode_expressions = []
 
 [dependencies]
-<<<<<<< HEAD
 lazy_static = "1.4.0"
-arrow-schema = "29.0.0"
-datafusion-common = { path = "../common", version = "16.0.0" }
-datafusion-expr = { path = "../expr", version = "16.0.0" }
+arrow-schema = "34.0.0"
+datafusion-common = { path = "../common", version = "19.0.0" }
+datafusion-expr = { path = "../expr", version = "19.0.0" }
 sqlparser = "0.30"
 regex = "1"
 once_cell = "1.16.0"
 log = "^0.4"
 env_logger = "0.9.0"
-=======
-arrow-schema = "34.0.0"
-datafusion-common = { path = "../common", version = "19.0.0" }
-datafusion-expr = { path = "../expr", version = "19.0.0" }
-log = "^0.4"
-sqlparser = "0.30"
 
 [dev-dependencies]
 ctor = "0.1.22"
 env_logger = "0.10"
-rstest = "0.16"
->>>>>>> c676d102
+rstest = "0.16"