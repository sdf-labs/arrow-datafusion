--- conflicted
+++ resolved
@@ -191,7 +191,7 @@
     pub table_name: ObjectName,
 }
 
-impl fmt::Display for DescribeTable {
+impl fmt::Display for DescribeTableStmt {
     fn fmt(&self, f: &mut fmt::Formatter<'_>) -> fmt::Result {
         write!(f, "{}", self.table_name)
     }
@@ -206,13 +206,8 @@
     Statement(Box<SQLStatement>),
     /// Extension: `CREATE EXTERNAL TABLE` with package_path module_path
     CreateExternalTable(CreateExternalTable),
-<<<<<<< HEAD
-    /// Extension: `DESCRIBE TABLE` with package_path module_path
-    DescribeTable(DescribeTable),
-=======
     /// Extension: `DESCRIBE TABLE`
     DescribeTableStmt(DescribeTableStmt),
->>>>>>> c676d102
 }
 
 impl fmt::Display for Statement {
@@ -220,7 +215,7 @@
         match self {
             Statement::Statement(s) => write!(f, "{}", s),
             Statement::CreateExternalTable(s) => write!(f, "{}", s),
-            Statement::DescribeTable(s) => write!(f, "{}", s),
+            Statement::DescribeTableStmt(s) => write!(f, "{}", s),
         }
     }
 }
@@ -713,20 +708,10 @@
 
     pub fn parse_describe(&mut self) -> Result<(Statement, StatementMeta), ParserError> {
         let table_name = self.parser.parse_object_name()?;
-<<<<<<< HEAD
-        let table_string = table_name.to_owned();
-        let des = DescribeTable {
-            table_name: table_name,
-        };
         Ok((
-            Statement::DescribeTable(des),
-            self.with_meta(table_string.to_string()),
+            Statement::DescribeTableStmt(DescribeTableStmt { table_name }),
+            self.with_meta("".to_owned()),
         ))
-=======
-        Ok(Statement::DescribeTableStmt(DescribeTableStmt {
-            table_name,
-        }))
->>>>>>> c676d102
     }
 
     /// Parse a SQL CREATE statement
