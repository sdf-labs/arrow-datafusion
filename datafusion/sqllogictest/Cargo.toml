# Licensed to the Apache Software Foundation (ASF) under one
# or more contributor license agreements.  See the NOTICE file
# distributed with this work for additional information
# regarding copyright ownership.  The ASF licenses this file
# to you under the Apache License, Version 2.0 (the
# "License"); you may not use this file except in compliance
# with the License.  You may obtain a copy of the License at
#
#   http://www.apache.org/licenses/LICENSE-2.0
#
# Unless required by applicable law or agreed to in writing,
# software distributed under the License is distributed on an
# "AS IS" BASIS, WITHOUT WARRANTIES OR CONDITIONS OF ANY
# KIND, either express or implied.  See the License for the
# specific language governing permissions and limitations
# under the License.

[package]
authors.workspace = true
edition.workspace = true
homepage.workspace = true
license.workspace = true
name = "datafusion-sqllogictest"
readme.workspace = true
repository.workspace = true
rust-version.workspace = true
version.workspace = true

[lib]
name = "datafusion_sqllogictest"
path = "src/lib.rs"

[dependencies]
arrow = {workspace = true}
async-trait = "0.1.41"
bigdecimal = "0.4.1"
<<<<<<< HEAD
datafusion = {path = "../core", version = "31.0.0"}
datafusion-common = {path = "../common", version = "31.0.0"}
=======
datafusion = {path = "../core", version = "32.0.0"}
datafusion-common = {path = "../common", version = "32.0.0", default-features = false}
>>>>>>> eca48dae
half = "2.2.1"
itertools = "0.11"
object_store = "0.7.0"
rust_decimal = {version = "1.27.0"}
log = "^0.4"
sqllogictest = "0.17.0"
sqlparser.workspace = true
tempfile = "3"
thiserror = "1.0.44"
tokio = {version = "1.0"}
bytes = {version = "1.4.0", optional = true}
futures = {version = "0.3.28"}
chrono = { workspace = true, optional = true }
tokio-postgres = {version = "0.7.7", optional = true}
postgres-types = {version = "0.2.4", optional = true}
postgres-protocol = {version = "0.6.4", optional = true}

[features]
postgres = ["bytes", "chrono", "tokio-postgres", "postgres-types", "postgres-protocol"]
avro = ["datafusion/avro"]

[dev-dependencies]
env_logger = "0.10"
num_cpus = "1.13.0"

[[test]]
harness = false
name = "sqllogictests"
path = "bin/sqllogictests.rs"<|MERGE_RESOLUTION|>--- conflicted
+++ resolved
@@ -34,13 +34,8 @@
 arrow = {workspace = true}
 async-trait = "0.1.41"
 bigdecimal = "0.4.1"
-<<<<<<< HEAD
-datafusion = {path = "../core", version = "31.0.0"}
-datafusion-common = {path = "../common", version = "31.0.0"}
-=======
 datafusion = {path = "../core", version = "32.0.0"}
 datafusion-common = {path = "../common", version = "32.0.0", default-features = false}
->>>>>>> eca48dae
 half = "2.2.1"
 itertools = "0.11"
 object_store = "0.7.0"
