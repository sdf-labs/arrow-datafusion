# Licensed to the Apache Software Foundation (ASF) under one
# or more contributor license agreements.  See the NOTICE file
# distributed with this work for additional information
# regarding copyright ownership.  The ASF licenses this file
# to you under the Apache License, Version 2.0 (the
# "License"); you may not use this file except in compliance
# with the License.  You may obtain a copy of the License at
#
#   http://www.apache.org/licenses/LICENSE-2.0
#
# Unless required by applicable law or agreed to in writing,
# software distributed under the License is distributed on an
# "AS IS" BASIS, WITHOUT WARRANTIES OR CONDITIONS OF ANY
# KIND, either express or implied.  See the License for the
# specific language governing permissions and limitations
# under the License.

[package]
name = "datafusion-substrait"
description = "DataFusion Substrait Producer and Consumer"
version = { workspace = true }
edition = { workspace = true }
readme = { workspace = true }
homepage = { workspace = true }
repository = { workspace = true }
license = { workspace = true }
authors = { workspace = true }
rust-version = "1.70"

[dependencies]
async-recursion = "1.0"
<<<<<<< HEAD
chrono = { version = "0.4.27", default-features = false }
datafusion = { version = "31.0.0", path = "../core" }
=======
chrono = { workspace = true }
datafusion = { version = "32.0.0", path = "../core" }
>>>>>>> eca48dae
itertools = "0.11"
object_store = "0.7.0"
prost = "0.11"
prost-types = "0.11"
substrait = "0.15.0"
tokio = "1.17"

[features]
protoc = ["substrait/protoc"]<|MERGE_RESOLUTION|>--- conflicted
+++ resolved
@@ -29,13 +29,8 @@
 
 [dependencies]
 async-recursion = "1.0"
-<<<<<<< HEAD
-chrono = { version = "0.4.27", default-features = false }
-datafusion = { version = "31.0.0", path = "../core" }
-=======
 chrono = { workspace = true }
 datafusion = { version = "32.0.0", path = "../core" }
->>>>>>> eca48dae
 itertools = "0.11"
 object_store = "0.7.0"
 prost = "0.11"
