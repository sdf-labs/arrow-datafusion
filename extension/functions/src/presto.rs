// Licensed to the Apache Software Foundation (ASF) under one
// or more contributor license agreements.  See the NOTICE file
// distributed with this work for additional information
// regarding copyright ownership.  The ASF licenses this file
// to you under the Apache License, Version 2.0 (the
// "License"); you may not use this file except in compliance
// with the License.  You may obtain a copy of the License at
//
//   http://www.apache.org/licenses/LICENSE-2.0
//
// Unless required by applicable law or agreed to in writing,
// software distributed under the License is distributed on an
// "AS IS" BASIS, WITHOUT WARRANTIES OR CONDITIONS OF ANY
// KIND, either express or implied.  See the License for the
// specific language governing permissions and limitations
// under the License.

// Licensed to the Apache Software Foundation (ASF) under one
// or more contributor license agreements.  See the NOTICE file
// distributed with this work for additional information
// regarding copyright ownership.  The ASF licenses this file
// to you under the Apache License, Version 2.0 (the
// "License"); you may not use this file except in compliance
// with the License.  You may obtain a copy of the License at
//
//   http://www.apache.org/licenses/LICENSE-2.0
//
// Unless required by applicable law or agreed to in writing,
// software distributed under the License is distributed on an
// "AS IS" BASIS, WITHOUT WARRANTIES OR CONDITIONS OF ANY
// KIND, either express or implied.  See the License for the
// specific language governing permissions and limitations
// under the License.

use std::{
    sync::Arc,
    time::{SystemTime, UNIX_EPOCH},
};

use arrow::{
    array::{
        ArrayRef, Int64Array, StringArray, Time32MillisecondArray,
        TimestampMillisecondArray, TimestampNanosecondArray,
    },
    datatypes::{DataType, IntervalUnit, TimeUnit},
};
<<<<<<< HEAD
use chrono::{Local, Offset, Timelike, Utc};
=======
use chrono::{Datelike, Timelike};
>>>>>>> dd24fc5e
use datafusion::error::Result;
use datafusion_common::DataFusionError;
use datafusion_expr::{
    ReturnTypeFunction, ScalarFunctionDef, ScalarFunctionPackage, Signature,
    TypeSignature, Volatility,
};

use arrow::array::*;
use arrow::error::ArrowError;

use chrono::{Duration, NaiveDate, TimeZone, Utc};

#[derive(Debug)]
pub struct CurrentTimeFunction;

impl ScalarFunctionDef for CurrentTimeFunction {
    fn name(&self) -> &str {
        "current_time"
    }

    fn signature(&self) -> Signature {
        Signature::exact(vec![], Volatility::Immutable)
    }

    fn return_type(&self) -> ReturnTypeFunction {
        let return_type = Arc::new(DataType::Time32(TimeUnit::Millisecond));
        Arc::new(move |_| Ok(return_type.clone()))
    }

    fn execute(&self, _args: &[ArrayRef]) -> Result<ArrayRef> {
        let current_time = chrono::Utc::now();
        let milliseconds_since_midnight = current_time.num_seconds_from_midnight() * 1000;
        let array =
            Time32MillisecondArray::from(vec![Some(milliseconds_since_midnight as i32)]);
        Ok(Arc::new(array) as ArrayRef)
    }
}
#[derive(Debug)]
pub struct CurrentTimestampFunction;

impl ScalarFunctionDef for CurrentTimestampFunction {
    fn name(&self) -> &str {
        "current_timestamp"
    }

    fn signature(&self) -> Signature {
        Signature::exact(vec![], Volatility::Immutable)
    }

    fn return_type(&self) -> ReturnTypeFunction {
        Arc::new(move |_| Ok(Arc::new(DataType::Timestamp(TimeUnit::Millisecond, None))))
    }

    fn execute(&self, _args: &[ArrayRef]) -> Result<ArrayRef> {
        let now = Utc::now();
        let milliseconds_since_epoch = now.timestamp_millis();
        let array = TimestampMillisecondArray::from(vec![Some(milliseconds_since_epoch)]);
        Ok(Arc::new(array) as ArrayRef)
    }
}

#[derive(Debug)]
pub struct CurrentTimestampPFunction;

impl ScalarFunctionDef for CurrentTimestampPFunction {
    fn name(&self) -> &str {
        "current_timestamp_p"
    }

    fn signature(&self) -> Signature {
        Signature::exact(vec![DataType::Int64], Volatility::Immutable)
    }

    fn return_type(&self) -> ReturnTypeFunction {
        let return_type = Arc::new(DataType::Timestamp(TimeUnit::Nanosecond, None));
        Arc::new(move |_| Ok(return_type.clone()))
    }

    fn execute(&self, args: &[ArrayRef]) -> Result<ArrayRef> {
        let precision = match args.get(0) {
            Some(array) => {
                let array = array.as_any().downcast_ref::<Int64Array>().unwrap();
                array.value(0) as usize
            }
            None => 6,
        };

        if precision > 9 {
            return Err(DataFusionError::Execution(
                "Precision greater than nanoseconds is not supported".to_string(),
            ));
        }

        let now = chrono::Utc::now();
        let nanos = now.timestamp_subsec_nanos();
        let timestamp = now.timestamp() as i64 * 1_000_000_000 + nanos as i64;

        let divisor = 10_i64.pow(9 - precision as u32);
        let adjusted_timestamp = (timestamp / divisor) * divisor;

        let array = TimestampNanosecondArray::from(vec![Some(adjusted_timestamp)]);
        Ok(Arc::new(array) as ArrayRef)
    }
}

#[derive(Debug)]
pub struct CurrentTimezoneFunction;

impl ScalarFunctionDef for CurrentTimezoneFunction {
    fn name(&self) -> &str {
        "current_timezone"
    }

    fn signature(&self) -> Signature {
        Signature::exact(vec![], Volatility::Immutable)
    }

    fn return_type(&self) -> ReturnTypeFunction {
        Arc::new(move |_| Ok(Arc::new(DataType::Utf8)))
    }

    fn execute(&self, _args: &[ArrayRef]) -> Result<ArrayRef> {
        let now_local = Local::now();
        let timezone = format!("{}", now_local.offset().fix());
        let array = StringArray::from(vec![Some(timezone)]);
        Ok(Arc::new(array) as ArrayRef)
    }
}

#[derive(Debug)]
pub struct LocaltimeFunction;

impl ScalarFunctionDef for LocaltimeFunction {
    fn name(&self) -> &str {
        "localtime"
    }
    fn signature(&self) -> Signature {
        Signature::exact(vec![], Volatility::Immutable)
    }

    fn return_type(&self) -> ReturnTypeFunction {
        let return_type = Arc::new(DataType::Time32(TimeUnit::Millisecond));
        Arc::new(move |_| Ok(return_type.clone()))
    }

    fn execute(&self, _args: &[ArrayRef]) -> Result<ArrayRef> {
        let local_time = chrono::Local::now().time();
        let milliseconds_since_midnight = local_time.num_seconds_from_midnight() * 1000;
        let array =
            Time32MillisecondArray::from(vec![Some(milliseconds_since_midnight as i32)]);
        Ok(Arc::new(array) as ArrayRef)
    }
}
#[derive(Debug)]
pub struct LocaltimestampFunction;

impl ScalarFunctionDef for LocaltimestampFunction {
    fn name(&self) -> &str {
        "localtimestamp"
    }

    fn signature(&self) -> Signature {
        Signature::exact(vec![], Volatility::Immutable)
    }

    fn return_type(&self) -> ReturnTypeFunction {
        Arc::new(move |_| Ok(Arc::new(DataType::Timestamp(TimeUnit::Millisecond, None))))
    }

    fn execute(&self, _args: &[ArrayRef]) -> Result<ArrayRef> {
        let n = SystemTime::now()
            .duration_since(UNIX_EPOCH)
            .map_err(|err| DataFusionError::Execution(err.to_string()))?;
        let array = TimestampMillisecondArray::from(vec![Some(n.as_millis() as i64)]);
        Ok(Arc::new(array) as ArrayRef)
    }
}

#[derive(Debug)]
pub struct LocaltimestampPFunction;

impl ScalarFunctionDef for LocaltimestampPFunction {
    fn name(&self) -> &str {
        "localtimestamp_p"
    }

    fn signature(&self) -> Signature {
        Signature::exact(vec![DataType::Int64], Volatility::Immutable)
    }

    fn return_type(&self) -> ReturnTypeFunction {
        Arc::new(move |_| Ok(Arc::new(DataType::Timestamp(TimeUnit::Nanosecond, None))))
    }

    fn execute(&self, args: &[ArrayRef]) -> Result<ArrayRef> {
        let precision = match args.get(0) {
            Some(array) => {
                let array = array.as_any().downcast_ref::<Int64Array>().unwrap();
                array.value(0) as usize
            }
            None => 6,
        };

        if precision > 9 {
            return Err(DataFusionError::Execution(
                "Precision greater than nanoseconds is not supported".to_string(),
            ));
        }

        let now = SystemTime::now()
            .duration_since(UNIX_EPOCH)
            .map_err(|err| DataFusionError::Execution(err.to_string()))?;
        let nanos = now.as_nanos() as i64;

        let factor = 10_i64.pow(9 - precision as u32);
        let adjusted_timestamp = (nanos / factor) * factor;

        let array = TimestampNanosecondArray::from(vec![Some(adjusted_timestamp)]);
        Ok(Arc::new(array) as ArrayRef)
    }
}

<<<<<<< HEAD
=======
impl ScalarFunctionDef for ToMilliSecondsFunction {
    fn name(&self) -> &str {
        "to_milliseconds"
    }

    fn signature(&self) -> Signature {
        Signature::exact(
            vec![DataType::Interval(IntervalUnit::MonthDayNano)],
            Volatility::Immutable,
        )
    }

    fn return_type(&self) -> ReturnTypeFunction {
        let return_type = Arc::new(DataType::Int64);
        Arc::new(move |_| Ok(return_type.clone()))
    }

    fn execute(&self, args: &[ArrayRef]) -> Result<ArrayRef> {
        let input_array = args[0]
            .as_any()
            .downcast_ref::<IntervalMonthDayNanoArray>()
            .expect("cast to MonthDayNanoArray");

        let array = input_array
            .iter()
            .map(|arg| {
                let value = arg.unwrap() as u128;
                let months_part: i32 =
                    ((value & 0xFFFFFFFF000000000000000000000000) >> 96) as i32;
                    assert!(months_part == 0, "Error: You try to use Trino to_milliseconds(days-seconds). months must be zero");
                let days_part: i32 = ((value & 0xFFFFFFFF0000000000000000) >> 64) as i32;
                let nanoseconds_part: i64 = (value & 0xFFFFFFFFFFFFFFFF) as i64;
                let milliseconds:i64 = (days_part * 24*60*60*1000).into();
                let milliseconds= milliseconds + nanoseconds_part / 1_000_000;
                Some(milliseconds)
            })
            .collect::<Vec<_>>();
        let array = Int64Array::from(array);
        Ok(Arc::new(array) as ArrayRef)
    }
}
#[derive(Debug)]
pub struct ToIso8601Function;

impl ScalarFunctionDef for ToIso8601Function {
    fn name(&self) -> &str {
        "to_iso8601"
    }

    fn signature(&self) -> Signature {
        // This function accepts a Date, Timestamp, or Timestamp with TimeZone
        Signature::one_of(
            vec![
                TypeSignature::Exact(vec![DataType::Date32]),
                TypeSignature::Exact(vec![DataType::Timestamp(
                    TimeUnit::Nanosecond,
                    None,
                )]),
                TypeSignature::Exact(vec![DataType::Utf8]),
            ],
            Volatility::Immutable,
        )
    }

    fn return_type(&self) -> ReturnTypeFunction {
        let return_type = Arc::new(DataType::Utf8);
        Arc::new(move |_| Ok(return_type.clone()))
    }

    fn execute(&self, args: &[ArrayRef]) -> Result<ArrayRef> {
        if args.is_empty() {
            return Err(ArrowError::InvalidArgumentError(
                "args is empty".to_string(),
            ))
            .map_err(|err| DataFusionError::Execution(format!("Cast error: {}", err)));
        }

        let input = &args[0];
        let result = match input.data_type() {
            DataType::Date32 => {
                // Assuming the first array in args is a DateArray
                let date_array = args[0]
                    .as_any()
                    .downcast_ref::<Date32Array>()
                    .expect("Expected a date array");

                // Map each date32 to an ISO 8601 string
                let iso_strings: Vec<String> = date_array
                    .iter()
                    .map(|date| {
                        date.map(|date| {
                            let naive_date = NaiveDate::from_ymd_opt(1970, 1, 1).unwrap()
                                + Duration::days(date as i64);
                            naive_date.format("%Y-%m-%d").to_string()
                        })
                        .unwrap_or_else(|| String::from("null")) // Handle null values
                    })
                    .collect();

                // Create a new StringArray from the ISO 8601 strings
                Ok(Arc::new(StringArray::from(iso_strings)) as Arc<dyn Array>)
            }
            DataType::Timestamp(TimeUnit::Nanosecond, None) => {
                let timestamp_array = input
                    .as_any()
                    .downcast_ref::<TimestampNanosecondArray>()
                    .expect("Expected a NanosecondTimeStamp array");
                let milliseconds_array = timestamp_array
                    .iter()
                    .map(|timestamp| timestamp.map(|timestamp| timestamp / 1_000_000))
                    .collect::<TimestampMillisecondArray>();

                let iso_strings: Vec<String> = milliseconds_array
                    .iter()
                    .map(|timestamp| {
                        timestamp
                            .map(|timestamp| {
                                let datetime =
                                    Utc.timestamp_millis_opt(timestamp).unwrap();
                                format!("{}", datetime.format("%Y-%m-%dT%H:%M:%S%.3f"))
                            })
                            .unwrap_or_else(|| String::from("null")) // Handle null values
                    })
                    .collect();

                Ok(Arc::new(StringArray::from(iso_strings)) as Arc<dyn Array>)
            }
            // timestamp with timezone todo
            _ => Err(ArrowError::InvalidArgumentError(
                "Invalid input type".to_string(),
            ))
            .map_err(|err| DataFusionError::Execution(format!("Cast error: {}", err))),
        };
        result
    }
}
#[derive(Debug)]
pub struct FromIso8601DateFunction;
///presto `from_iso8601_date` function ([https://trino.io/docs/current/functions/datetime.html])
impl ScalarFunctionDef for FromIso8601DateFunction {
    fn name(&self) -> &str {
        "from_iso8601_date"
    }

    fn signature(&self) -> Signature {
        Signature::exact(vec![DataType::Utf8], Volatility::Immutable)
    }

    fn return_type(&self) -> ReturnTypeFunction {
        let return_type = Arc::new(DataType::Date32);
        Arc::new(move |_| Ok(return_type.clone()))
    }

    fn execute(&self, args: &[ArrayRef]) -> Result<ArrayRef> {
        let input = &args[0]
            .as_any()
            .downcast_ref::<StringArray>()
            .expect("Failed to downcast StringArray");
        let mut result = Vec::new();

        for i in 0..input.len() {
            if input.is_null(i) {
                result.push(None);
            } else {
                let value = input.value(i);
                let parsed_date = NaiveDate::parse_from_str(value, "%Y-%m-%d")
                    .or_else(|_| NaiveDate::parse_from_str(value, "%G-W%V-%u"))
                    .or_else(|_| {
                        NaiveDate::parse_from_str(&format!("{}-1", value), "%G-W%V-%u")
                    })
                    .or_else(|_| NaiveDate::parse_from_str(value, "%Y-%j"));

                match parsed_date {
                    Ok(date) => result.push(Some(date.num_days_from_ce() - 719163)), // Adjust for Unix time
                    Err(_) => result.push(None),
                }
            }
        }

        Ok(Arc::new(Date32Array::from(result)) as ArrayRef)
    }
}

#[derive(Debug)]
pub struct UnixTimeFunction;

impl ScalarFunctionDef for UnixTimeFunction {
    fn name(&self) -> &str {
        "to_unixtime"
    }

    fn signature(&self) -> Signature {
        Signature::exact(
            vec![DataType::Timestamp(TimeUnit::Nanosecond, None)],
            Volatility::Immutable,
        )
    }

    fn return_type(&self) -> ReturnTypeFunction {
        Arc::new(move |_| Ok(Arc::new(DataType::Float64)))
    }

    fn execute(&self, args: &[ArrayRef]) -> Result<ArrayRef> {
        assert_eq!(args.len(), 1);
        let timestamp_array = args[0]
            .as_any()
            .downcast_ref::<TimestampNanosecondArray>()
            .expect("cast to TimestampNanosecondArray failed");

        let mut b = Float64Builder::with_capacity(timestamp_array.len());

        for i in 0..timestamp_array.len() {
            if timestamp_array.is_null(i) {
                b.append_null();
                continue;
            }

            let timestamp_value = timestamp_array.value(i);
            // Convert nanoseconds to seconds
            let unixtime = (timestamp_value as f64) / 1_000_000_000.0;
            b.append_value(unixtime);
        }

        Ok(Arc::new(b.finish()))
    }
}

#[derive(Debug)]
pub struct FromUnixtimeFunction;

impl ScalarFunctionDef for FromUnixtimeFunction {
    fn name(&self) -> &str {
        "from_unixtime"
    }

    fn signature(&self) -> Signature {
        Signature::one_of(
            vec![
                TypeSignature::Exact(vec![DataType::Int64]),
                //TypeSignature::Exact(vec![DataType::Int64, DataType::Utf8]),
            ],
            Volatility::Immutable,
        )
    }

    fn return_type(&self) -> ReturnTypeFunction {
        let return_type = Arc::new(DataType::Timestamp(TimeUnit::Second, None));
        Arc::new(move |_| Ok(return_type.clone()))
    }

    fn execute(&self, args: &[ArrayRef]) -> Result<ArrayRef> {
        assert_eq!(args.len(), 1);
        let unixtime_array = args[0]
            .as_any()
            .downcast_ref::<Int64Array>()
            .expect("cast to Int64Array failed");

        let mut builder = TimestampSecondArray::builder(unixtime_array.len());

        for i in 0..unixtime_array.len() {
            if unixtime_array.is_null(i) {
                builder.append_null();
                continue;
            }

            let unixtime_value = unixtime_array.value(i);
            builder.append_value(unixtime_value);
        }

        Ok(Arc::new(builder.finish()))
    }
}

#[derive(Debug)]
pub struct FromUnixtimeNanosFunction;

impl ScalarFunctionDef for FromUnixtimeNanosFunction {
    fn name(&self) -> &str {
        "from_unixtime_nanos"
    }

    fn signature(&self) -> Signature {
        Signature::exact(vec![DataType::Int64], Volatility::Immutable)
    }

    fn return_type(&self) -> ReturnTypeFunction {
        let return_type = Arc::new(DataType::Timestamp(TimeUnit::Nanosecond, None));
        Arc::new(move |_| Ok(return_type.clone()))
    }

    fn execute(&self, args: &[ArrayRef]) -> Result<ArrayRef> {
        assert_eq!(args.len(), 1);
        let unixtime_array = args[0]
            .as_any()
            .downcast_ref::<Int64Array>()
            .expect("cast to Int64Array failed");

        let mut builder = TimestampNanosecondArray::builder(unixtime_array.len());

        for i in 0..unixtime_array.len() {
            if unixtime_array.is_null(i) {
                builder.append_null();
                continue;
            }

            let unixtime_value = unixtime_array.value(i);
            builder.append_value(unixtime_value);
        }

        Ok(Arc::new(builder.finish()))
    }
}
>>>>>>> dd24fc5e
// Function package declaration
pub struct FunctionPackage;

impl ScalarFunctionPackage for FunctionPackage {
    fn functions(&self) -> Vec<Box<dyn ScalarFunctionDef>> {
        vec![
<<<<<<< HEAD
            Box::new(CurrentTimeFunction),
            Box::new(CurrentTimestampFunction),
            Box::new(CurrentTimestampPFunction),
            Box::new(CurrentTimezoneFunction),
            Box::new(LocaltimeFunction),
            Box::new(LocaltimestampFunction),
            Box::new(LocaltimestampPFunction),
=======
            Box::new(HumanReadableSecondsFunction),
            Box::new(CurrentTimeFunction),
            Box::new(ToMilliSecondsFunction),
            Box::new(CurrentTimestampFunction),
            Box::new(CurrentTimestampPFunction),
            Box::new(ToIso8601Function),
            Box::new(FromIso8601DateFunction),
            Box::new(UnixTimeFunction),
            Box::new(FromUnixtimeFunction),
            Box::new(FromUnixtimeNanosFunction),
>>>>>>> dd24fc5e
        ]
    }
}

#[cfg(test)]
mod test {
    use std::{
        sync::Arc,
        time::{SystemTime, UNIX_EPOCH},
    };

    use arrow::array::{
        Array, ArrayRef, Int64Array, TimestampMillisecondArray, TimestampNanosecondArray,
    };
    use chrono::{DateTime, Local, Offset, Utc};
    use datafusion::error::Result;
    use datafusion::prelude::SessionContext;
    use datafusion_expr::ScalarFunctionDef;
    use tokio;

    use crate::{
        presto::{
            CurrentTimestampFunction, CurrentTimestampPFunction, LocaltimestampFunction,
            LocaltimestampPFunction,
        },
        utils::{execute, test_expression},
    };

    use super::FunctionPackage;

    fn roughly_equal_to_now(millisecond: i64) -> bool {
        let now = SystemTime::now()
            .duration_since(UNIX_EPOCH)
            .unwrap()
            .as_millis() as i64;
        (millisecond - now).abs() <= 1
    }

    fn test_timestamp<E: ScalarFunctionDef>(timestamp_func: E) -> Result<()> {
        let result = timestamp_func.execute(&[]).unwrap();
        let result_array = result
            .as_any()
            .downcast_ref::<TimestampMillisecondArray>()
            .unwrap()
            .value(0);
        assert!(roughly_equal_to_now(result_array));
        Ok(())
    }

    fn test_timestamp_p<E: ScalarFunctionDef>(timestamp_p_func: E) -> Result<()> {
        let precision_array = Int64Array::from(vec![9]);
        let args = vec![Arc::new(precision_array) as ArrayRef];
        let result = timestamp_p_func.execute(&args).unwrap();
        let result_array = result
            .as_any()
            .downcast_ref::<TimestampNanosecondArray>()
            .unwrap()
            .value(0);
        assert!(roughly_equal_to_now(result_array / 1_000_000));
        Ok(())
    }

    #[tokio::test]
<<<<<<< HEAD
    async fn test_current_time() -> Result<()> {
        let current = Utc::now();
        let formatted = current.format("%H:%M:%S").to_string();
        test_expression!("current_time()", formatted);
=======
    async fn test_to_iso8601() -> Result<()> {
        //Test cases for different input types
        // Date
        test_expression!("to_iso8601(Date '2023-03-15')", "2023-03-15");
        // Timestamp
        test_expression!(
            "to_iso8601( timestamp '2001-04-13T02:00:00')",
            "2001-04-13T02:00:00.000"
        );
        //TIMESTAMP '2020-06-10 15:55:23.383345'
        test_expression!(
            "to_iso8601( timestamp '2020-06-10 15:55:23.383345')",
            "2020-06-10T15:55:23.383"
        );
>>>>>>> dd24fc5e
        Ok(())
    }

    #[tokio::test]
<<<<<<< HEAD
    async fn test_current_timestamp() -> Result<()> {
        test_timestamp(CurrentTimestampFunction {})?;
=======
    async fn test_from_iso8601_date() -> Result<()> {
        test_expression!("from_iso8601_date('2020-05-11')", "2020-05-11");
        test_expression!("from_iso8601_date('2020-W10')", "2020-03-02");
        test_expression!("from_iso8601_date('2020-W10-1')", "2020-03-02");
        test_expression!("from_iso8601_date('2020-123')", "2020-05-02");
>>>>>>> dd24fc5e
        Ok(())
    }

    #[tokio::test]
<<<<<<< HEAD
    async fn test_current_timestamp_p() -> Result<()> {
        test_timestamp_p(CurrentTimestampPFunction {})?;
        Ok(())
    }

    #[tokio::test]
    async fn test_current_timezone() -> Result<()> {
        let now_local: DateTime<Local> = Local::now();
        let timezone = format!("{}", now_local.offset().fix());
        test_expression!("current_timezone()", timezone);
        Ok(())
    }

    #[tokio::test]
    async fn test_localtime() -> Result<()> {
        let local = Local::now();
        let formatted = local.format("%H:%M:%S").to_string();
        test_expression!("localtime", formatted);
=======
    async fn test_to_unixtime() -> Result<()> {
        test_expression!(
            "to_unixtime(Date '2023-03-15')",
            "1678838400.0" // UNIX timestamp for 2023-03-15 00:00:00 UTC
        );

        // Test case for a specific timestamp without sub-second precision
        test_expression!(
            "to_unixtime(timestamp '2001-04-13T02:00:00')",
            "987127200.0" // UNIX timestamp for 2001-04-13 02:00:00 UTC
        );

        // Test case for a specific timestamp with sub-second precision
        test_expression!(
            "to_unixtime(timestamp '2020-06-10 15:55:23.383345')",
            "1591804523.383345" // UNIX timestamp for 2020-06-10 15:55:23.383345 UTC
        );
>>>>>>> dd24fc5e
        Ok(())
    }

    #[tokio::test]
<<<<<<< HEAD
    async fn test_localtimestamp() -> Result<()> {
        test_timestamp(LocaltimestampFunction {})?;
=======
    async fn test_from_unixtime() -> Result<()> {
        test_expression!(
            "from_unixtime(1591804523)",
            "2020-06-10T15:55:23" //"2020-06-10 15:55:23.000"
        );
>>>>>>> dd24fc5e
        Ok(())
    }

    #[tokio::test]
<<<<<<< HEAD
    async fn test_localtimestamp_p() -> Result<()> {
        test_timestamp_p(LocaltimestampPFunction {})?;
=======
    async fn test_from_unixtime_nanos() -> Result<()> {
        test_expression!(
            "from_unixtime_nanos(1591804523000000000)",
            "2020-06-10T15:55:23" //"2020-06-10 15:55:23.000"
        );
>>>>>>> dd24fc5e
        Ok(())
    }
}<|MERGE_RESOLUTION|>--- conflicted
+++ resolved
@@ -44,11 +44,7 @@
     },
     datatypes::{DataType, IntervalUnit, TimeUnit},
 };
-<<<<<<< HEAD
-use chrono::{Local, Offset, Timelike, Utc};
-=======
-use chrono::{Datelike, Timelike};
->>>>>>> dd24fc5e
+use chrono::{Datelike, Local, Offset, Timelike, Utc, Duration, NaiveDate, TimeZone};
 use datafusion::error::Result;
 use datafusion_common::DataFusionError;
 use datafusion_expr::{
@@ -59,7 +55,103 @@
 use arrow::array::*;
 use arrow::error::ArrowError;
 
-use chrono::{Duration, NaiveDate, TimeZone, Utc};
+#[derive(Debug)]
+pub struct HumanReadableSecondsFunction;
+
+impl ScalarFunctionDef for HumanReadableSecondsFunction {
+    fn name(&self) -> &str {
+        "human_readable_seconds"
+    }
+
+    fn signature(&self) -> Signature {
+        Signature::exact(vec![DataType::Float64], Volatility::Immutable)
+    }
+
+    fn return_type(&self) -> ReturnTypeFunction {
+        let return_type = Arc::new(DataType::Utf8);
+        Arc::new(move |_| Ok(return_type.clone()))
+    }
+
+    fn execute(&self, args: &[ArrayRef]) -> Result<ArrayRef> {
+        assert_eq!(args.len(), 1);
+        let input_array = args[0]
+            .as_any()
+            .downcast_ref::<Float64Array>()
+            .expect("cast to Float64Array failed");
+
+        let array = input_array
+            .into_iter()
+            .map(|sec| {
+                let seconds = sec.map(|value| value).unwrap();
+                let weeks = (seconds / 604800.0) as i64;
+                let days = ((seconds % 604800.0) / 86400.0) as i64;
+                let hours = ((seconds % 86400.0) / 3600.0) as i64;
+                let minutes = ((seconds % 3600.0) / 60.0) as i64;
+                let seconds_remainder = (seconds % 60.0) as i64;
+
+                let mut formatted = String::new();
+
+                if weeks > 0 {
+                    formatted += &format!(
+                        "{} week{}{}",
+                        weeks,
+                        if weeks > 1 { "s" } else { "" },
+                        if days + hours + minutes + seconds_remainder > 0 {
+                            ", "
+                        } else {
+                            ""
+                        }
+                    ); //for splitting ,
+                }
+                if days > 0 {
+                    formatted += &format!(
+                        "{} day{}{}",
+                        days,
+                        if days > 1 { "s" } else { "" },
+                        if hours + minutes + seconds_remainder > 0 {
+                            ", "
+                        } else {
+                            ""
+                        }
+                    ); //for splitting ,
+                }
+                if hours > 0 {
+                    formatted += &format!(
+                        "{} hour{}{}",
+                        hours,
+                        if hours > 1 { "s" } else { "" },
+                        if minutes + seconds_remainder > 0 {
+                            ", "
+                        } else {
+                            ""
+                        }
+                    ); //for splitting ,
+                }
+                if minutes > 0 {
+                    formatted += &format!(
+                        "{} minute{}{}",
+                        minutes,
+                        if minutes > 1 { "s" } else { "" },
+                        if seconds_remainder > 0 { ", " } else { "" }
+                    );
+                }
+                if seconds_remainder > 0 {
+                    formatted += &format!(
+                        "{} second{}",
+                        seconds_remainder,
+                        if seconds_remainder > 1 { "s" } else { "" }
+                    );
+                }
+                if weeks + days + hours + minutes + seconds_remainder == 0 {
+                    formatted = "0 second".to_string();
+                }
+                Some(formatted)
+            })
+            .collect::<StringArray>();
+        Ok(Arc::new(array) as ArrayRef)
+    }
+}
+
 
 #[derive(Debug)]
 pub struct CurrentTimeFunction;
@@ -271,8 +363,9 @@
     }
 }
 
-<<<<<<< HEAD
-=======
+#[derive(Debug)]
+pub struct ToMilliSecondsFunction;
+
 impl ScalarFunctionDef for ToMilliSecondsFunction {
     fn name(&self) -> &str {
         "to_milliseconds"
@@ -314,6 +407,7 @@
         Ok(Arc::new(array) as ArrayRef)
     }
 }
+
 #[derive(Debug)]
 pub struct ToIso8601Function;
 
@@ -585,22 +679,13 @@
         Ok(Arc::new(builder.finish()))
     }
 }
->>>>>>> dd24fc5e
+
 // Function package declaration
 pub struct FunctionPackage;
 
 impl ScalarFunctionPackage for FunctionPackage {
     fn functions(&self) -> Vec<Box<dyn ScalarFunctionDef>> {
         vec![
-<<<<<<< HEAD
-            Box::new(CurrentTimeFunction),
-            Box::new(CurrentTimestampFunction),
-            Box::new(CurrentTimestampPFunction),
-            Box::new(CurrentTimezoneFunction),
-            Box::new(LocaltimeFunction),
-            Box::new(LocaltimestampFunction),
-            Box::new(LocaltimestampPFunction),
-=======
             Box::new(HumanReadableSecondsFunction),
             Box::new(CurrentTimeFunction),
             Box::new(ToMilliSecondsFunction),
@@ -611,7 +696,10 @@
             Box::new(UnixTimeFunction),
             Box::new(FromUnixtimeFunction),
             Box::new(FromUnixtimeNanosFunction),
->>>>>>> dd24fc5e
+            Box::new(CurrentTimezoneFunction),
+            Box::new(LocaltimeFunction),
+            Box::new(LocaltimestampFunction),
+            Box::new(LocaltimestampPFunction),
         ]
     }
 }
@@ -675,12 +763,73 @@
     }
 
     #[tokio::test]
-<<<<<<< HEAD
     async fn test_current_time() -> Result<()> {
         let current = Utc::now();
         let formatted = current.format("%H:%M:%S").to_string();
         test_expression!("current_time()", formatted);
-=======
+        Ok(())
+    }
+
+    #[tokio::test]
+    async fn test_current_timestamp() -> Result<()> {
+        test_timestamp(CurrentTimestampFunction {})?;
+        Ok(())
+    }
+
+    #[tokio::test]
+    async fn test_current_timestamp_p() -> Result<()> {
+        test_timestamp_p(CurrentTimestampPFunction {})?;
+        Ok(())
+    }
+
+    #[tokio::test]
+    async fn test_current_timezone() -> Result<()> {
+        let now_local: DateTime<Local> = Local::now();
+        let timezone = format!("{}", now_local.offset().fix());
+        test_expression!("current_timezone()", timezone);
+        Ok(())
+    }
+
+    #[tokio::test]
+    async fn test_localtime() -> Result<()> {
+        let local = Local::now();
+        let formatted = local.format("%H:%M:%S").to_string();
+        test_expression!("localtime", formatted);
+        Ok(())
+    }
+
+    #[tokio::test]
+    async fn test_localtimestamp() -> Result<()> {
+        test_timestamp(LocaltimestampFunction {})?;
+        Ok(())
+    }
+
+    #[tokio::test]
+    async fn test_localtimestamp_p() -> Result<()> {
+        test_timestamp_p(LocaltimestampPFunction {})?;
+        Ok(())
+    }
+    #[tokio::test]
+    async fn test_human_readable_seconds() -> Result<()> {
+        test_expression!("human_readable_seconds(604800.0)", "1 week");
+        test_expression!("human_readable_seconds(86400.0)", "1 day");
+        test_expression!("human_readable_seconds(3600.0)", "1 hour");
+        test_expression!("human_readable_seconds(60.0)", "1 minute");
+        test_expression!("human_readable_seconds(1.0)", "1 second");
+        test_expression!("human_readable_seconds(0.0)", "0 second");
+        test_expression!("human_readable_seconds(96)", "1 minute, 36 seconds");
+        test_expression!(
+            "human_readable_seconds(3762)",
+            "1 hour, 2 minutes, 42 seconds"
+        );
+        test_expression!(
+            "human_readable_seconds(56363463)",
+            "93 weeks, 1 day, 8 hours, 31 minutes, 3 seconds"
+        );
+        Ok(())
+    }
+    
+    #[tokio::test]
     async fn test_to_iso8601() -> Result<()> {
         //Test cases for different input types
         // Date
@@ -695,45 +844,19 @@
             "to_iso8601( timestamp '2020-06-10 15:55:23.383345')",
             "2020-06-10T15:55:23.383"
         );
->>>>>>> dd24fc5e
-        Ok(())
-    }
-
-    #[tokio::test]
-<<<<<<< HEAD
-    async fn test_current_timestamp() -> Result<()> {
-        test_timestamp(CurrentTimestampFunction {})?;
-=======
+        Ok(())
+    }
+
+    #[tokio::test]
     async fn test_from_iso8601_date() -> Result<()> {
         test_expression!("from_iso8601_date('2020-05-11')", "2020-05-11");
         test_expression!("from_iso8601_date('2020-W10')", "2020-03-02");
         test_expression!("from_iso8601_date('2020-W10-1')", "2020-03-02");
         test_expression!("from_iso8601_date('2020-123')", "2020-05-02");
->>>>>>> dd24fc5e
-        Ok(())
-    }
-
-    #[tokio::test]
-<<<<<<< HEAD
-    async fn test_current_timestamp_p() -> Result<()> {
-        test_timestamp_p(CurrentTimestampPFunction {})?;
-        Ok(())
-    }
-
-    #[tokio::test]
-    async fn test_current_timezone() -> Result<()> {
-        let now_local: DateTime<Local> = Local::now();
-        let timezone = format!("{}", now_local.offset().fix());
-        test_expression!("current_timezone()", timezone);
-        Ok(())
-    }
-
-    #[tokio::test]
-    async fn test_localtime() -> Result<()> {
-        let local = Local::now();
-        let formatted = local.format("%H:%M:%S").to_string();
-        test_expression!("localtime", formatted);
-=======
+        Ok(())
+    }
+
+    #[tokio::test]
     async fn test_to_unixtime() -> Result<()> {
         test_expression!(
             "to_unixtime(Date '2023-03-15')",
@@ -751,35 +874,24 @@
             "to_unixtime(timestamp '2020-06-10 15:55:23.383345')",
             "1591804523.383345" // UNIX timestamp for 2020-06-10 15:55:23.383345 UTC
         );
->>>>>>> dd24fc5e
-        Ok(())
-    }
-
-    #[tokio::test]
-<<<<<<< HEAD
-    async fn test_localtimestamp() -> Result<()> {
-        test_timestamp(LocaltimestampFunction {})?;
-=======
+        Ok(())
+    }
+
+    #[tokio::test]
     async fn test_from_unixtime() -> Result<()> {
         test_expression!(
             "from_unixtime(1591804523)",
             "2020-06-10T15:55:23" //"2020-06-10 15:55:23.000"
         );
->>>>>>> dd24fc5e
-        Ok(())
-    }
-
-    #[tokio::test]
-<<<<<<< HEAD
-    async fn test_localtimestamp_p() -> Result<()> {
-        test_timestamp_p(LocaltimestampPFunction {})?;
-=======
+        Ok(())
+    }
+
+    #[tokio::test]
     async fn test_from_unixtime_nanos() -> Result<()> {
         test_expression!(
             "from_unixtime_nanos(1591804523000000000)",
             "2020-06-10T15:55:23" //"2020-06-10 15:55:23.000"
         );
->>>>>>> dd24fc5e
         Ok(())
     }
 }