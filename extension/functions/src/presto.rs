--- conflicted
+++ resolved
@@ -39,18 +39,13 @@
 
 use arrow::{
     array::{
-        ArrayRef, Int64Array, StringArray, Time32MillisecondArray,
-        TimestampMillisecondArray, TimestampNanosecondArray,
+        ArrayRef, Int64Array, Time32MillisecondArray, TimestampMillisecondArray,
+        TimestampNanosecondArray,
     },
     datatypes::{DataType, Date32Type, IntervalDayTimeType, IntervalUnit, TimeUnit},
 };
-<<<<<<< HEAD
-use chrono::{
-    Datelike, Duration, Local, NaiveDate, NaiveDateTime, Offset, TimeZone, Timelike, Utc,
-};
-=======
-use chrono::{Datelike, NaiveDateTime, NaiveTime, Timelike};
->>>>>>> 4191e991
+
+use chrono::{Datelike, Duration, NaiveDate, NaiveDateTime, TimeZone, Timelike, Utc};
 use datafusion::error::Result;
 use datafusion_common::DataFusionError;
 use datafusion_expr::{
@@ -60,6 +55,7 @@
 
 use arrow::array::*;
 use arrow::error::ArrowError;
+use regex::Regex;
 
 #[derive(Debug)]
 pub struct HumanReadableSecondsFunction;
@@ -176,7 +172,7 @@
     }
 
     fn execute(&self, _args: &[ArrayRef]) -> Result<ArrayRef> {
-        let current_time = chrono::Utc::now();
+        let current_time = chrono::Utc::now().time();
         let milliseconds_since_midnight = current_time.num_seconds_from_midnight() * 1000;
         let array =
             Time32MillisecondArray::from(vec![Some(milliseconds_since_midnight as i32)]);
@@ -196,123 +192,7 @@
     }
 
     fn return_type(&self) -> ReturnTypeFunction {
-        Arc::new(move |_| Ok(Arc::new(DataType::Timestamp(TimeUnit::Millisecond, None))))
-    }
-
-    fn execute(&self, _args: &[ArrayRef]) -> Result<ArrayRef> {
-        let now = Utc::now();
-        let milliseconds_since_epoch = now.timestamp_millis();
-        let array = TimestampMillisecondArray::from(vec![Some(milliseconds_since_epoch)]);
-        Ok(Arc::new(array) as ArrayRef)
-    }
-}
-
-#[derive(Debug)]
-pub struct CurrentTimestampPFunction;
-
-impl ScalarFunctionDef for CurrentTimestampPFunction {
-    fn name(&self) -> &str {
-        "current_timestamp_p"
-    }
-
-    fn signature(&self) -> Signature {
-        Signature::exact(vec![DataType::Int64], Volatility::Immutable)
-    }
-
-    fn return_type(&self) -> ReturnTypeFunction {
-        let return_type = Arc::new(DataType::Timestamp(TimeUnit::Nanosecond, None));
-        Arc::new(move |_| Ok(return_type.clone()))
-    }
-
-    fn execute(&self, args: &[ArrayRef]) -> Result<ArrayRef> {
-        let precision = match args.get(0) {
-            Some(array) => {
-                let array = array.as_any().downcast_ref::<Int64Array>().unwrap();
-                array.value(0) as usize
-            }
-            None => 6,
-        };
-
-        if precision > 9 {
-            return Err(DataFusionError::Execution(
-                "Precision greater than nanoseconds is not supported".to_string(),
-            ));
-        }
-
-        let now = chrono::Utc::now();
-        let nanos = now.timestamp_subsec_nanos();
-        let timestamp = now.timestamp() as i64 * 1_000_000_000 + nanos as i64;
-
-        let divisor = 10_i64.pow(9 - precision as u32);
-        let adjusted_timestamp = (timestamp / divisor) * divisor;
-
-        let array = TimestampNanosecondArray::from(vec![Some(adjusted_timestamp)]);
-        Ok(Arc::new(array) as ArrayRef)
-    }
-}
-
-#[derive(Debug)]
-pub struct CurrentTimezoneFunction;
-
-impl ScalarFunctionDef for CurrentTimezoneFunction {
-    fn name(&self) -> &str {
-        "current_timezone"
-    }
-
-    fn signature(&self) -> Signature {
-        Signature::exact(vec![], Volatility::Immutable)
-    }
-
-    fn return_type(&self) -> ReturnTypeFunction {
-        Arc::new(move |_| Ok(Arc::new(DataType::Utf8)))
-    }
-
-    fn execute(&self, _args: &[ArrayRef]) -> Result<ArrayRef> {
-        let now_local = Local::now();
-        let timezone = format!("{}", now_local.offset().fix());
-        let array = StringArray::from(vec![Some(timezone)]);
-        Ok(Arc::new(array) as ArrayRef)
-    }
-}
-
-#[derive(Debug)]
-pub struct LocaltimeFunction;
-
-impl ScalarFunctionDef for LocaltimeFunction {
-    fn name(&self) -> &str {
-        "localtime"
-    }
-    fn signature(&self) -> Signature {
-        Signature::exact(vec![], Volatility::Immutable)
-    }
-
-    fn return_type(&self) -> ReturnTypeFunction {
-        let return_type = Arc::new(DataType::Time32(TimeUnit::Millisecond));
-        Arc::new(move |_| Ok(return_type.clone()))
-    }
-
-    fn execute(&self, _args: &[ArrayRef]) -> Result<ArrayRef> {
-        let local_time = chrono::Local::now().time();
-        let milliseconds_since_midnight = local_time.num_seconds_from_midnight() * 1000;
-        let array =
-            Time32MillisecondArray::from(vec![Some(milliseconds_since_midnight as i32)]);
-        Ok(Arc::new(array) as ArrayRef)
-    }
-}
-#[derive(Debug)]
-pub struct LocaltimestampFunction;
-
-impl ScalarFunctionDef for LocaltimestampFunction {
-    fn name(&self) -> &str {
-        "localtimestamp"
-    }
-
-    fn signature(&self) -> Signature {
-        Signature::exact(vec![], Volatility::Immutable)
-    }
-
-    fn return_type(&self) -> ReturnTypeFunction {
-        Arc::new(move |_| Ok(Arc::new(DataType::Timestamp(TimeUnit::Millisecond, None))))
+        Arc::new(move |_| Ok(Arc::new(DataType::Timestamp(TimeUnit::Microsecond, None))))
     }
 
     fn execute(&self, _args: &[ArrayRef]) -> Result<ArrayRef> {
@@ -323,13 +203,12 @@
         Ok(Arc::new(array) as ArrayRef)
     }
 }
-
-#[derive(Debug)]
-pub struct LocaltimestampPFunction;
-
-impl ScalarFunctionDef for LocaltimestampPFunction {
-    fn name(&self) -> &str {
-        "localtimestamp_p"
+#[derive(Debug)]
+pub struct CurrentTimestampPFunction;
+
+impl ScalarFunctionDef for CurrentTimestampPFunction {
+    fn name(&self) -> &str {
+        "current_timestamp_p"
     }
 
     fn signature(&self) -> Signature {
@@ -341,33 +220,28 @@
     }
 
     fn execute(&self, args: &[ArrayRef]) -> Result<ArrayRef> {
-        let precision = match args.get(0) {
-            Some(array) => {
-                let array = array.as_any().downcast_ref::<Int64Array>().unwrap();
-                array.value(0) as usize
-            }
-            None => 6,
-        };
-
-        if precision > 9 {
-            return Err(DataFusionError::Execution(
-                "Precision greater than nanoseconds is not supported".to_string(),
-            ));
-        }
+        let precision = args[0]
+            .as_any()
+            .downcast_ref::<Int64Array>()
+            .unwrap()
+            .value(0) as usize;
 
         let now = SystemTime::now()
             .duration_since(UNIX_EPOCH)
             .map_err(|err| DataFusionError::Execution(err.to_string()))?;
         let nanos = now.as_nanos() as i64;
 
-        let factor = 10_i64.pow(9 - precision as u32);
-        let adjusted_timestamp = (nanos / factor) * factor;
-
-        let array = TimestampNanosecondArray::from(vec![Some(adjusted_timestamp)]);
+        let adjusted_nanos = if precision > 9 {
+            nanos
+        } else {
+            let factor = 10_i64.pow(9 - precision as u32);
+            (nanos / factor) * factor
+        };
+
+        let array = TimestampNanosecondArray::from(vec![Some(adjusted_nanos)]);
         Ok(Arc::new(array) as ArrayRef)
     }
 }
-
 #[derive(Debug)]
 pub struct ToMilliSecondsFunction;
 
@@ -412,7 +286,6 @@
         Ok(Arc::new(array) as ArrayRef)
     }
 }
-
 #[derive(Debug)]
 pub struct ToIso8601Function;
 
@@ -791,237 +664,171 @@
     }
 }
 
-<<<<<<< HEAD
-=======
-#[derive(Debug)]
-pub struct DateTruncFunction;
-
-impl ScalarFunctionDef for DateTruncFunction {
-    fn name(&self) -> &str {
-        "date_trunc"
-    }
-
-    fn signature(&self) -> Signature {
-        Signature::one_of(
+#[derive(Debug)]
+pub struct DateDiffFunction;
+
+impl ScalarFunctionDef for DateDiffFunction {
+    fn name(&self) -> &str {
+        "date_diff"
+    }
+
+    fn signature(&self) -> Signature {
+        Signature::exact(
             vec![
-                TypeSignature::Exact(vec![DataType::Utf8, DataType::Date32]),
-                TypeSignature::Exact(vec![
-                    DataType::Utf8,
-                    DataType::Timestamp(TimeUnit::Nanosecond, None),
-                ]),
-                TypeSignature::Exact(vec![
-                    DataType::Utf8,
-                    DataType::Time64(TimeUnit::Nanosecond),
-                ]),
+                DataType::Utf8,
+                DataType::Timestamp(TimeUnit::Nanosecond, None),
+                DataType::Timestamp(TimeUnit::Nanosecond, None),
             ],
             Volatility::Immutable,
         )
     }
     fn return_type(&self) -> ReturnTypeFunction {
-        Arc::new(move |args| Ok(Arc::new(args[1].clone())))
+        Arc::new(move |_| Ok(Arc::new(DataType::Int64)))
     }
 
     fn execute(&self, args: &[ArrayRef]) -> Result<ArrayRef> {
-        assert_eq!(args.len(), 2);
-
-        // Extract arguments
-        let unit = args[0].as_any().downcast_ref::<StringArray>().unwrap();
-        let timestamps = &args[1];
-        let result = match timestamps.data_type() {
-            DataType::Date32 => {
-                let date_array = args[1]
-                    .as_any()
-                    .downcast_ref::<Date32Array>()
-                    .expect("Expected a Date32 array");
-                let mut result = Vec::new();
-
-                for i in 0..date_array.len() {
-                    if date_array.is_null(i) {
-                        result.push(None);
-                        continue;
-                    }
-
-                    let date_value = date_array.value(i);
-                    let naive_date =
-                        NaiveDate::from_num_days_from_ce_opt(date_value + 719163)
-                            .unwrap(); // converting to NaiveDate
-
-                    let trunc = match unit.value(i).to_string().as_str() {
-                        "day" => NaiveDate::from_ymd_opt(
-                            naive_date.year(),
-                            naive_date.month(),
-                            naive_date.day(),
-                        )
-                        .unwrap(),
-                        "month" => NaiveDate::from_ymd_opt(
-                            naive_date.year(),
-                            naive_date.month(),
-                            1,
-                        )
-                        .unwrap(),
-                        "year" => {
-                            NaiveDate::from_ymd_opt(naive_date.year(), 1, 1).unwrap()
+        assert_eq!(args.len(), 3);
+        let unit_array = args[0]
+            .as_any()
+            .downcast_ref::<StringArray>()
+            .expect("unit should be string");
+
+        let timestamp1_array = args[1]
+            .as_any()
+            .downcast_ref::<TimestampNanosecondArray>()
+            .expect("timestamp1 should be a TimestampNanosecondArray");
+
+        let timestamp2_array = args[2]
+            .as_any()
+            .downcast_ref::<TimestampNanosecondArray>()
+            .expect("timestamp2 should be a TimestampNanosecondArray");
+
+        // 计算时间差
+        let array: Vec<i64> = unit_array
+            .iter()
+            .zip(timestamp1_array.iter())
+            .zip(timestamp2_array.iter())
+            .map(|((unit_opt, timestamp1_opt), timestamp2_opt)| {
+                if let (Some(unit), Some(timestamp1), Some(timestamp2)) =
+                    (unit_opt, timestamp1_opt, timestamp2_opt)
+                {
+                    let dt1 = NaiveDateTime::from_timestamp_opt(
+                        timestamp1 / 1_000_000_000,
+                        (timestamp1 % 1_000_000_000) as u32,
+                    )
+                    .unwrap();
+                    let dt2 = NaiveDateTime::from_timestamp_opt(
+                        timestamp2 / 1_000_000_000,
+                        (timestamp2 % 1_000_000_000) as u32,
+                    )
+                    .unwrap();
+                    match unit {
+                        "millisecond" => (timestamp2 - timestamp1) / 1_000_000,
+                        "second" => (timestamp2 - timestamp1) / 1_000_000_000,
+                        "minute" => (timestamp2 - timestamp1) / 60_000_000_000,
+                        "hour" => (timestamp2 - timestamp1) / 3_600_000_000_000,
+                        "day" => (timestamp2 - timestamp1) / (24 * 3_600_000_000_000),
+                        "week" => {
+                            (timestamp2 - timestamp1) / (7 * 24 * 3_600_000_000_000)
                         }
-                        "week" => {
-                            let weekday =
-                                naive_date.weekday().num_days_from_monday() as i64;
-
-                            naive_date - Duration::days(weekday)
+                        "month" => {
+                            let years = (dt2.year() - dt1.year()) as i64;
+                            let months = dt2.month() as i64 - dt1.month() as i64;
+                            years * 12 + months
                         }
                         "quarter" => {
-                            let month = ((naive_date.month() - 1) / 3) * 3 + 1;
-                            NaiveDate::from_ymd_opt(naive_date.year(), month, 1).unwrap()
+                            let years = (dt2.year() - dt1.year()) as i64;
+                            let months = dt2.month() as i64 - dt1.month() as i64;
+                            (years * 12 + months) / 3
                         }
-                        _ => naive_date,
-                    };
-                    let days_since_epoch = trunc.num_days_from_ce() - 719163;
-                    result.push(Some(days_since_epoch as i32));
+                        "year" => (dt2.year() - dt1.year()) as i64,
+                        _ => 0, // 处理未知单位
+                    }
+                } else {
+                    0 // 处理空值或错误
                 }
-                Ok(Arc::new(Date32Array::from(result)) as ArrayRef)
-            }
-            DataType::Timestamp(TimeUnit::Nanosecond, None) => {
-                let timestamps_nanos = args[1]
-                    .as_any()
-                    .downcast_ref::<TimestampNanosecondArray>()
-                    .expect("Expected a NanosecondTimeStamp array");
-                let timestamp_millis = timestamps_nanos
-                    .iter()
-                    .map(|t: Option<i64>| t.map(|t| t / 1_000_000))
-                    .collect::<TimestampMillisecondArray>();
-
-                let mut result = Vec::new();
-                for i in 0..timestamp_millis.len() {
-                    if timestamp_millis.is_null(i) {
-                        result.push(None);
-                        continue;
+            })
+            .collect();
+        Ok(Arc::new(Int64Array::from(array)) as ArrayRef)
+    }
+}
+
+#[derive(Debug)]
+pub struct ParseDurationFunction;
+
+impl ScalarFunctionDef for ParseDurationFunction {
+    fn name(&self) -> &str {
+        "parse_duration"
+    }
+
+    fn signature(&self) -> Signature {
+        Signature::exact(vec![DataType::Utf8], Volatility::Immutable)
+    }
+
+    fn return_type(&self) -> ReturnTypeFunction {
+        Arc::new(move |_| Ok(Arc::new(DataType::Duration(TimeUnit::Nanosecond))))
+    }
+
+    fn execute(&self, args: &[ArrayRef]) -> Result<ArrayRef> {
+        assert_eq!(args.len(), 1);
+        let duration_array = args[0]
+            .as_any()
+            .downcast_ref::<StringArray>()
+            .expect("duration should be string");
+
+        let array: Vec<String> = duration_array
+            .iter()
+            .map(|duration_opt| {
+                if let Some(duration_str) = duration_opt {
+                    let re = Regex::new(r"(?i)(\d+(\.\d+)?)\s*([a-z]+)").unwrap();
+                    if let Some(caps) = re.captures(duration_str) {
+                        if let (Ok(value), Some(unit)) =
+                            (caps[1].parse::<f64>(), caps.get(3))
+                        {
+                            let nanos_total = match unit.as_str().to_lowercase().as_str()
+                            {
+                                "ns" => value * 1.0,
+                                "us" => value * 1_000.0,
+                                "ms" => value * 1_000_000.0,
+                                "s" => value * 1_000_000_000.0,
+                                "m" => value * 60_000_000_000.0,
+                                "h" => value * 3_600_000_000_000.0,
+                                "d" => value * 86_400_000_000_000.0,
+                                _ => 0.0, // 未知单位处理
+                            } as i64;
+
+                            let millis_total =
+                                (nanos_total as f64 / 1_000_000.0).round() as i64;
+                            let seconds_total = millis_total / 1000;
+                            let millis = millis_total % 1000;
+
+                            let days = seconds_total / 86_400;
+                            let seconds_remainder = seconds_total % 86_400;
+
+                            let hours = seconds_remainder / 3600;
+                            let minutes = (seconds_remainder % 3600) / 60;
+                            let seconds = seconds_remainder % 60;
+
+                            format!(
+                                "{} {:02}:{:02}:{:02}.{:03}",
+                                days, hours, minutes, seconds, millis
+                            )
+                        } else {
+                            "Error: Parsing value".to_string()
+                        }
+                    } else {
+                        "Error: Pattern not matched".to_string()
                     }
-
-                    let timestamp_value = timestamp_millis.value(i);
-                    let naive_date_time =
-                        NaiveDateTime::from_timestamp_millis(timestamp_value).unwrap();
-
-                    let trunc = match unit.value(i).to_string().as_str() {
-                        "second" => naive_date_time
-                            .date()
-                            .and_hms_opt(
-                                naive_date_time.hour(),
-                                naive_date_time.minute(),
-                                naive_date_time.second(),
-                            )
-                            .unwrap(),
-                        "minute" => naive_date_time
-                            .date()
-                            .and_hms_opt(
-                                naive_date_time.hour(),
-                                naive_date_time.minute(),
-                                0,
-                            )
-                            .unwrap(),
-                        "hour" => naive_date_time
-                            .date()
-                            .and_hms_opt(naive_date_time.hour(), 0, 0)
-                            .unwrap(),
-                        "day" => naive_date_time.date().and_hms_opt(0, 0, 0).unwrap(),
-                        "month" => NaiveDate::from_ymd_opt(
-                            naive_date_time.year(),
-                            naive_date_time.month(),
-                            1,
-                        )
-                        .unwrap()
-                        .and_hms_opt(0, 0, 0)
-                        .unwrap(),
-                        "year" => NaiveDate::from_ymd_opt(naive_date_time.year(), 1, 1)
-                            .unwrap()
-                            .and_hms_opt(0, 0, 0)
-                            .unwrap(),
-                        "week" => {
-                            let weekday =
-                                naive_date_time.weekday().num_days_from_monday() as i64;
-                            (naive_date_time - Duration::days(weekday))
-                                .date()
-                                .and_hms_opt(0, 0, 0)
-                                .unwrap()
-                        }
-                        "quarter" => {
-                            let month = (((naive_date_time.month() - 1) / 3) * 3) + 1;
-                            NaiveDate::from_ymd_opt(naive_date_time.year(), month, 1)
-                                .unwrap()
-                                .and_hms_opt(0, 0, 0)
-                                .unwrap()
-                        }
-                        _ => naive_date_time,
-                    };
-
-                    let truncated_timestamp = trunc.timestamp_millis();
-                    result.push(Some(truncated_timestamp));
+                } else {
+                    "Error: Null or wrong data".to_string()
                 }
-
-                Ok(Arc::new(TimestampMillisecondArray::from(result)) as Arc<dyn Array>)
-            }
-            DataType::Time64(TimeUnit::Nanosecond) => {
-                let times = args[1]
-                    .as_any()
-                    .downcast_ref::<Time64NanosecondArray>()
-                    .expect("Expected a NanosecondTime array");
-
-                let mut result = Vec::new();
-                for i in 0..times.len() {
-                    if times.is_null(i) {
-                        result.push(None);
-                        continue;
-                    }
-
-                    let time_value = times.value(i); // nanoseconds since midnight
-                    let seconds = time_value / 1_000_000_000;
-                    let nanoseconds = (time_value % 1_000_000_000) as u32;
-
-                    let naive_time = NaiveTime::from_num_seconds_from_midnight_opt(
-                        seconds as u32,
-                        nanoseconds,
-                    )
-                    .unwrap();
-
-                    let trunc = match unit.value(i).to_string().as_str() {
-                        "second" => NaiveTime::from_hms_milli_opt(
-                            naive_time.hour(),
-                            naive_time.minute(),
-                            naive_time.second(),
-                            0,
-                        )
-                        .unwrap(),
-                        "minute" => NaiveTime::from_hms_milli_opt(
-                            naive_time.hour(),
-                            naive_time.minute(),
-                            0,
-                            0,
-                        )
-                        .unwrap(),
-                        "hour" => {
-                            NaiveTime::from_hms_milli_opt(naive_time.hour(), 0, 0, 0)
-                                .unwrap()
-                        }
-                        _ => naive_time,
-                    };
-
-                    let truncated_nanos = trunc.num_seconds_from_midnight() as i64
-                        * 1_000_000_000
-                        + trunc.nanosecond() as i64;
-                    result.push(Some(truncated_nanos));
-                }
-
-                Ok(Arc::new(Time64NanosecondArray::from(result)) as ArrayRef)
-            }
-            // timestamp with timezone todo
-            _ => Err(ArrowError::InvalidArgumentError(
-                "Invalid input type".to_string(),
-            ))
-            .map_err(|err| DataFusionError::Execution(format!("Cast error: {}", err))),
-        };
-        result
-    }
-}
-
->>>>>>> 4191e991
+            })
+            .collect();
+
+        Ok(Arc::new(StringArray::from(array)) as ArrayRef)
+    }
+}
+
 // Function package declaration
 pub struct FunctionPackage;
 
@@ -1038,12 +845,9 @@
             Box::new(UnixTimeFunction),
             Box::new(FromUnixtimeFunction),
             Box::new(FromUnixtimeNanosFunction),
-            Box::new(CurrentTimezoneFunction),
-            Box::new(LocaltimeFunction),
-            Box::new(LocaltimestampFunction),
-            Box::new(LocaltimestampPFunction),
             Box::new(DayFunction),
-            Box::new(DateTruncFunction),
+            Box::new(DateDiffFunction),
+            Box::new(ParseDurationFunction),
         ]
     }
 }
@@ -1058,101 +862,19 @@
     use arrow::array::{
         Array, ArrayRef, Int64Array, TimestampMillisecondArray, TimestampNanosecondArray,
     };
-    use chrono::{DateTime, Local, Offset, Utc};
+    use chrono::Utc;
     use datafusion::error::Result;
     use datafusion::prelude::SessionContext;
     use datafusion_expr::ScalarFunctionDef;
     use tokio;
 
     use crate::{
-        presto::{
-            CurrentTimestampFunction, CurrentTimestampPFunction, LocaltimestampFunction,
-            LocaltimestampPFunction,
-        },
+        presto::{CurrentTimestampFunction, CurrentTimestampPFunction},
         utils::{execute, test_expression},
     };
 
     use super::FunctionPackage;
 
-    fn roughly_equal_to_now(millisecond: i64) -> bool {
-        let now = SystemTime::now()
-            .duration_since(UNIX_EPOCH)
-            .unwrap()
-            .as_millis() as i64;
-        (millisecond - now).abs() <= 1
-    }
-
-    fn test_timestamp<E: ScalarFunctionDef>(timestamp_func: E) -> Result<()> {
-        let result = timestamp_func.execute(&[]).unwrap();
-        let result_array = result
-            .as_any()
-            .downcast_ref::<TimestampMillisecondArray>()
-            .unwrap()
-            .value(0);
-        assert!(roughly_equal_to_now(result_array));
-        Ok(())
-    }
-
-    fn test_timestamp_p<E: ScalarFunctionDef>(timestamp_p_func: E) -> Result<()> {
-        let precision_array = Int64Array::from(vec![9]);
-        let args = vec![Arc::new(precision_array) as ArrayRef];
-        let result = timestamp_p_func.execute(&args).unwrap();
-        let result_array = result
-            .as_any()
-            .downcast_ref::<TimestampNanosecondArray>()
-            .unwrap()
-            .value(0);
-        assert!(roughly_equal_to_now(result_array / 1_000_000));
-        Ok(())
-    }
-
-    #[tokio::test]
-    async fn test_current_time() -> Result<()> {
-        let current = Utc::now();
-        let formatted = current.format("%H:%M:%S").to_string();
-        test_expression!("current_time()", formatted);
-        Ok(())
-    }
-
-    #[tokio::test]
-    async fn test_current_timestamp() -> Result<()> {
-        test_timestamp(CurrentTimestampFunction {})?;
-        Ok(())
-    }
-
-    #[tokio::test]
-    async fn test_current_timestamp_p() -> Result<()> {
-        test_timestamp_p(CurrentTimestampPFunction {})?;
-        Ok(())
-    }
-
-    #[tokio::test]
-    async fn test_current_timezone() -> Result<()> {
-        let now_local: DateTime<Local> = Local::now();
-        let timezone = format!("{}", now_local.offset().fix());
-        test_expression!("current_timezone()", timezone);
-        Ok(())
-    }
-
-    #[tokio::test]
-    async fn test_localtime() -> Result<()> {
-        let local = Local::now();
-        let formatted = local.format("%H:%M:%S").to_string();
-        test_expression!("localtime", formatted);
-        Ok(())
-    }
-
-    #[tokio::test]
-    async fn test_localtimestamp() -> Result<()> {
-        test_timestamp(LocaltimestampFunction {})?;
-        Ok(())
-    }
-
-    #[tokio::test]
-    async fn test_localtimestamp_p() -> Result<()> {
-        test_timestamp_p(LocaltimestampPFunction {})?;
-        Ok(())
-    }
     #[tokio::test]
     async fn test_human_readable_seconds() -> Result<()> {
         test_expression!("human_readable_seconds(604800.0)", "1 week");
@@ -1174,6 +896,59 @@
     }
 
     #[tokio::test]
+    async fn test_current_time() -> Result<()> {
+        let current = Utc::now();
+        let formatted = current.format("%H:%M:%S").to_string();
+        test_expression!("current_time()", formatted);
+
+        Ok(())
+    }
+
+    #[tokio::test]
+    async fn test_to_milliseconds() -> Result<()> {
+        test_expression!("to_milliseconds(interval '1' day)", "86400000");
+        test_expression!("to_milliseconds(interval '1' hour)", "3600000");
+        test_expression!("to_milliseconds(interval '10' day)", "864000000");
+        Ok(())
+    }
+
+    fn roughly_equal_to_now(millisecond: i64) -> bool {
+        let now = SystemTime::now()
+            .duration_since(UNIX_EPOCH)
+            .unwrap()
+            .as_millis() as i64;
+        (millisecond - now).abs() <= 1
+    }
+
+    #[tokio::test]
+    async fn test_current_timestamp() -> Result<()> {
+        let current_timestamp_function = CurrentTimestampFunction {};
+        let result = current_timestamp_function.execute(&[]).unwrap();
+        let result_array = result
+            .as_any()
+            .downcast_ref::<TimestampMillisecondArray>()
+            .unwrap()
+            .value(0);
+        assert!(roughly_equal_to_now(result_array));
+        Ok(())
+    }
+
+    #[tokio::test]
+    async fn test_current_timestamp_p() -> Result<()> {
+        let function = CurrentTimestampPFunction {};
+        let precision_array = Int64Array::from(vec![9]);
+        let args = vec![Arc::new(precision_array) as ArrayRef];
+        let result = function.execute(&args).unwrap();
+        let result_array = result
+            .as_any()
+            .downcast_ref::<TimestampNanosecondArray>()
+            .unwrap()
+            .value(0);
+        assert!(roughly_equal_to_now(result_array / 1_000_000));
+        Ok(())
+    }
+
+    #[tokio::test]
     async fn test_to_iso8601() -> Result<()> {
         //Test cases for different input types
         // Date
@@ -1248,51 +1023,26 @@
         test_expression!("day(timestamp '2020-06-10 15:55:23.383345')", "10");
         Ok(())
     }
-    #[tokio::test]
-    async fn date_trunc() -> Result<()> {
-        // // Date
-        test_expression!("date_trunc('day',DATE '2001-08-22')", "2001-08-22");
-        test_expression!("date_trunc('week',DATE '2001-08-22')", "2001-08-20");
-        test_expression!("date_trunc('quarter',DATE '2001-08-22')", "2001-07-01");
-        test_expression!("date_trunc('month',DATE '2023-02-15')", "2023-02-01");
-        test_expression!("date_trunc('year',DATE '2023-02-15')", "2023-01-01");
-        // Timestamp
+
+    #[tokio::test]
+    async fn test_date_diff() -> Result<()> {
+        test_expression!("date_diff('second', TIMESTAMP '2020-03-01 00:00:00', TIMESTAMP '2020-03-02 00:00:00')","86400");
+        test_expression!("date_diff('hour', TIMESTAMP '2020-03-01 00:00:00 UTC', TIMESTAMP '2020-03-02 00:00:00 UTC')","24");
+        test_expression!("date_diff('second', TIMESTAMP '2020-06-01 12:30:45.000000000', TIMESTAMP '2020-06-02 12:30:45.123456789')","86400");
         test_expression!(
-            "date_trunc( 'second',TIMESTAMP '2023-02-15T08:30:01')",
-            "2023-02-15T08:30:01"
+            "date_diff('day', DATE '2020-03-01', DATE '2020-03-02')",
+            "1"
         );
-        test_expression!(
-            "date_trunc( 'minute',TIMESTAMP '2023-02-15T08:30:01')",
-            "2023-02-15T08:30:00"
-        );
-        test_expression!(
-            "date_trunc( 'hour',TIMESTAMP '2023-02-15T08:30:01')",
-            "2023-02-15T08:00:00"
-        );
-        test_expression!(
-            "date_trunc( 'day',TIMESTAMP '2023-02-15T08:30:01')",
-            "2023-02-15T00:00:00"
-        );
-        test_expression!(
-            "date_trunc( 'week',TIMESTAMP '2023-02-15T08:30:01')",
-            "2023-02-13T00:00:00"
-        );
-        test_expression!(
-            "date_trunc( 'month',TIMESTAMP '2023-02-15T08:30:01')",
-            "2023-02-01T00:00:00"
-        );
-        test_expression!(
-            "date_trunc( 'quarter',TIMESTAMP '2023-02-15T08:30:01')",
-            "2023-01-01T00:00:00"
-        );
-        test_expression!(
-            "date_trunc( 'year',TIMESTAMP '2023-02-15T08:30:01')",
-            "2023-01-01T00:00:00"
-        );
-        // Time
-        test_expression!("date_trunc('hour',TIME '08:09:10.123')", "08:00:00");
-        test_expression!("date_trunc('minute',TIME '08:09:10.123')", "08:09:00");
-        test_expression!("date_trunc('second',TIME '08:09:10.123')", "08:09:10");
+        test_expression!("date_diff('millisecond', TIMESTAMP '2020-06-01 12:30:45.000000000', TIMESTAMP '2020-06-02 12:30:45.123456789')","86400123");
+        Ok(())
+    }
+
+    #[tokio::test]
+    async fn test_parse_duration() -> Result<()> {
+        test_expression!("parse_duration('42.8ms')", "0 00:00:00.043");
+        test_expression!("parse_duration('42.8ns')", "0 00:00:00.000");
+        test_expression!("parse_duration('3.81 d')", "3 19:26:24.000");
+        test_expression!("parse_duration('5m')", "0 00:05:00.000");
         Ok(())
     }
 }