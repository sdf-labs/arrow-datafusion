--- conflicted
+++ resolved
@@ -37,32 +37,27 @@
     time::{SystemTime, UNIX_EPOCH},
 };
 
-use arrow::array::*;
-use arrow::error::ArrowError;
 use arrow::{
-<<<<<<< HEAD
-    array::ArrayRef,
-=======
     array::{
         ArrayRef, Int64Array, Time32MillisecondArray, TimestampMillisecondArray,
         TimestampNanosecondArray,
     },
->>>>>>> cbdc48b0
-    datatypes::{DataType, TimeUnit},
+    datatypes::{DataType, TimeUnit, IntervalUnit},
 };
-
-use chrono::{Duration, NaiveDate, TimeZone, Utc};
+use chrono::Timelike;
 use datafusion::error::Result;
 use datafusion_common::DataFusionError;
 use datafusion_expr::{
-    ReturnTypeFunction, ScalarFunctionDef, ScalarFunctionPackage, Signature,
-    TypeSignature, Volatility,
+    ReturnTypeFunction, ScalarFunctionDef, ScalarFunctionPackage, Signature, Volatility,TypeSignature,
 };
 
+use arrow::array::*;
+use arrow::error::ArrowError;
+
+use chrono::{Duration, NaiveDate, TimeZone, Utc};
+
+
 #[derive(Debug)]
-<<<<<<< HEAD
-pub struct ToIso8601Function;
-=======
 pub struct HumanReadableSecondsFunction;
 
 impl ScalarFunctionDef for HumanReadableSecondsFunction {
@@ -161,107 +156,27 @@
 
 #[derive(Debug)]
 pub struct CurrentTimeFunction;
->>>>>>> cbdc48b0
-
-impl ScalarFunctionDef for ToIso8601Function {
+
+impl ScalarFunctionDef for CurrentTimeFunction {
     fn name(&self) -> &str {
-        "to_iso8601"
+        "current_time"
     }
 
     fn signature(&self) -> Signature {
-        // This function accepts a Date, Timestamp, or Timestamp with TimeZone
-        Signature::one_of(
-            vec![
-                TypeSignature::Exact(vec![DataType::Date32]),
-                TypeSignature::Exact(vec![DataType::Timestamp(
-                    TimeUnit::Nanosecond,
-                    None,
-                )]),
-                TypeSignature::Exact(vec![DataType::Utf8]),
-            ],
-            Volatility::Immutable,
-        )
+        Signature::exact(vec![], Volatility::Immutable)
     }
 
     fn return_type(&self) -> ReturnTypeFunction {
-        let return_type = Arc::new(DataType::Utf8);
+        let return_type = Arc::new(DataType::Time32(TimeUnit::Millisecond));
         Arc::new(move |_| Ok(return_type.clone()))
     }
 
-<<<<<<< HEAD
-    fn execute(&self, args: &[ArrayRef]) -> Result<ArrayRef> {
-        if args.is_empty() {
-            return Err(ArrowError::InvalidArgumentError(
-                "args is empty".to_string(),
-            ))
-            .map_err(|err| DataFusionError::Execution(format!("Cast error: {}", err)));
-        }
-
-        let input = &args[0];
-        let result = match input.data_type() {
-            DataType::Date32 => {
-                // Assuming the first array in args is a DateArray
-                let date_array = args[0]
-                    .as_any()
-                    .downcast_ref::<Date32Array>()
-                    .expect("Expected a date array");
-
-                // Map each date32 to an ISO 8601 string
-                let iso_strings: Vec<String> = date_array
-                    .iter()
-                    .map(|date| {
-                        date.map(|date| {
-                            let naive_date = NaiveDate::from_ymd_opt(1970, 1, 1).unwrap()
-                                + Duration::days(date as i64);
-                            naive_date.format("%Y-%m-%d").to_string()
-                        })
-                        .unwrap_or_else(|| String::from("null")) // Handle null values
-                    })
-                    .collect();
-
-                // Create a new StringArray from the ISO 8601 strings
-                Ok(Arc::new(StringArray::from(iso_strings)) as Arc<dyn Array>)
-            }
-            DataType::Timestamp(TimeUnit::Nanosecond, None) => {
-                let timestamp_array = input
-                    .as_any()
-                    .downcast_ref::<TimestampNanosecondArray>()
-                    .expect("Expected a NanosecondTimeStamp array");
-                let milliseconds_array = timestamp_array
-                    .iter()
-                    .map(|timestamp| timestamp.map(|timestamp| timestamp / 1_000_000))
-                    .collect::<TimestampMillisecondArray>();
-
-                let iso_strings: Vec<String> = milliseconds_array
-                    .iter()
-                    .map(|timestamp| {
-                        timestamp
-                            .map(|timestamp| {
-                                let datetime =
-                                    Utc.timestamp_millis_opt(timestamp).unwrap();
-                                format!("{}", datetime.format("%Y-%m-%dT%H:%M:%S%.3f"))
-                            })
-                            .unwrap_or_else(|| String::from("null")) // Handle null values
-                    })
-                    .collect();
-
-                Ok(Arc::new(StringArray::from(iso_strings)) as Arc<dyn Array>)
-            }
-            // timestamp with timezone todo
-            _ => Err(ArrowError::InvalidArgumentError(
-                "Invalid input type".to_string(),
-            ))
-            .map_err(|err| DataFusionError::Execution(format!("Cast error: {}", err))),
-        };
-        result
-=======
     fn execute(&self, _args: &[ArrayRef]) -> Result<ArrayRef> {
         let current_time = chrono::Utc::now().time();
         let milliseconds_since_midnight = current_time.num_seconds_from_midnight() * 1000;
         let array =
             Time32MillisecondArray::from(vec![Some(milliseconds_since_midnight as i32)]);
         Ok(Arc::new(array) as ArrayRef)
->>>>>>> cbdc48b0
     }
 }
 #[derive(Debug)]
@@ -371,32 +286,121 @@
         Ok(Arc::new(array) as ArrayRef)
     }
 }
+#[derive(Debug)]
+pub struct ToIso8601Function;
+
+impl ScalarFunctionDef for ToIso8601Function {
+    fn name(&self) -> &str {
+        "to_iso8601"
+    }
+
+    fn signature(&self) -> Signature {
+        // This function accepts a Date, Timestamp, or Timestamp with TimeZone
+        Signature::one_of(
+            vec![
+                TypeSignature::Exact(vec![DataType::Date32]),
+                TypeSignature::Exact(vec![DataType::Timestamp(
+                    TimeUnit::Nanosecond,
+                    None,
+                )]),
+                TypeSignature::Exact(vec![DataType::Utf8]),
+            ],
+            Volatility::Immutable,
+        )
+    }
+
+    fn return_type(&self) -> ReturnTypeFunction {
+        let return_type = Arc::new(DataType::Utf8);
+        Arc::new(move |_| Ok(return_type.clone()))
+    }
+
+    fn execute(&self, args: &[ArrayRef]) -> Result<ArrayRef> {
+        if args.is_empty() {
+            return Err(ArrowError::InvalidArgumentError(
+                "args is empty".to_string(),
+            ))
+            .map_err(|err| DataFusionError::Execution(format!("Cast error: {}", err)));
+        }
+
+        let input = &args[0];
+        let result = match input.data_type() {
+            DataType::Date32 => {
+                // Assuming the first array in args is a DateArray
+                let date_array = args[0]
+                    .as_any()
+                    .downcast_ref::<Date32Array>()
+                    .expect("Expected a date array");
+
+                // Map each date32 to an ISO 8601 string
+                let iso_strings: Vec<String> = date_array
+                    .iter()
+                    .map(|date| {
+                        date.map(|date| {
+                            let naive_date = NaiveDate::from_ymd_opt(1970, 1, 1).unwrap()
+                                + Duration::days(date as i64);
+                            naive_date.format("%Y-%m-%d").to_string()
+                        })
+                        .unwrap_or_else(|| String::from("null")) // Handle null values
+                    })
+                    .collect();
+
+                // Create a new StringArray from the ISO 8601 strings
+                Ok(Arc::new(StringArray::from(iso_strings)) as Arc<dyn Array>)
+            }
+            DataType::Timestamp(TimeUnit::Nanosecond, None) => {
+                let timestamp_array = input
+                    .as_any()
+                    .downcast_ref::<TimestampNanosecondArray>()
+                    .expect("Expected a NanosecondTimeStamp array");
+                let milliseconds_array = timestamp_array
+                    .iter()
+                    .map(|timestamp| timestamp.map(|timestamp| timestamp / 1_000_000))
+                    .collect::<TimestampMillisecondArray>();
+
+                let iso_strings: Vec<String> = milliseconds_array
+                    .iter()
+                    .map(|timestamp| {
+                        timestamp
+                            .map(|timestamp| {
+                                let datetime =
+                                    Utc.timestamp_millis_opt(timestamp).unwrap();
+                                format!("{}", datetime.format("%Y-%m-%dT%H:%M:%S%.3f"))
+                            })
+                            .unwrap_or_else(|| String::from("null")) // Handle null values
+                    })
+                    .collect();
+
+                Ok(Arc::new(StringArray::from(iso_strings)) as Arc<dyn Array>)
+            }
+            // timestamp with timezone todo
+            _ => Err(ArrowError::InvalidArgumentError(
+                "Invalid input type".to_string(),
+            ))
+            .map_err(|err| DataFusionError::Execution(format!("Cast error: {}", err))),
+        };
+        result
+    }
+}
+
 // Function package declaration
 pub struct FunctionPackage;
 
 impl ScalarFunctionPackage for FunctionPackage {
     fn functions(&self) -> Vec<Box<dyn ScalarFunctionDef>> {
-<<<<<<< HEAD
-        //vec![Box::new(AddOneFunction), Box::new(MultiplyTwoFunction)]
-        vec![Box::new(ToIso8601Function)]
-=======
         vec![
-            
+
             Box::new(HumanReadableSecondsFunction),
             Box::new(CurrentTimeFunction),
             Box::new(ToMilliSecondsFunction),
-        ,
             Box::new(CurrentTimestampFunction),
             Box::new(CurrentTimestampPFunction),
+            Box::new(ToIso8601Function),
         ]
->>>>>>> cbdc48b0
     }
 }
 
 #[cfg(test)]
 mod test {
-<<<<<<< HEAD
-=======
     use std::{
         sync::Arc,
         time::{SystemTime, UNIX_EPOCH},
@@ -406,7 +410,6 @@
         Array, ArrayRef, Int64Array, TimestampMillisecondArray, TimestampNanosecondArray,
     };
     use chrono::Utc;
->>>>>>> cbdc48b0
     use datafusion::error::Result;
     use datafusion::prelude::SessionContext;
     use datafusion_expr::ScalarFunctionDef;
@@ -420,22 +423,6 @@
     use super::FunctionPackage;
 
     #[tokio::test]
-<<<<<<< HEAD
-    async fn test_to_iso8601() -> Result<()> {
-        //Test cases for different input types
-        // Date
-        test_expression!("to_iso8601(Date '2023-03-15')", "2023-03-15");
-        // Timestamp
-        test_expression!(
-            "to_iso8601( timestamp '2001-04-13T02:00:00')",
-            "2001-04-13T02:00:00.000"
-        );
-        //TIMESTAMP '2020-06-10 15:55:23.383345'
-        test_expression!(
-            "to_iso8601( timestamp '2020-06-10 15:55:23.383345')",
-            "2020-06-10T15:55:23.383"
-        );
-=======
     async fn test_human_readable_seconds() -> Result<()> {
         test_expression!("human_readable_seconds(604800.0)", "1 week");
         test_expression!("human_readable_seconds(86400.0)", "1 day");
@@ -508,40 +495,21 @@
         Ok(())
     }
 
-    fn roughly_equal_to_now(millisecond: i64) -> bool {
-        let now = SystemTime::now()
-            .duration_since(UNIX_EPOCH)
-            .unwrap()
-            .as_millis() as i64;
-        (millisecond - now).abs() <= 1
-    }
-
     #[tokio::test]
-    async fn test_current_timestamp() -> Result<()> {
-        let current_timestamp_function = CurrentTimestampFunction {};
-        let result = current_timestamp_function.execute(&[]).unwrap();
-        let result_array = result
-            .as_any()
-            .downcast_ref::<TimestampMillisecondArray>()
-            .unwrap()
-            .value(0);
-        assert!(roughly_equal_to_now(result_array));
+    async fn test_to_iso8601() -> Result<()> {
+        //Test cases for different input types
+        // Date
+        test_expression!("to_iso8601(Date '2023-03-15')", "2023-03-15");
+        // Timestamp
+        test_expression!(
+            "to_iso8601( timestamp '2001-04-13T02:00:00')",
+            "2001-04-13T02:00:00.000"
+        );
+        //TIMESTAMP '2020-06-10 15:55:23.383345'
+        test_expression!(
+            "to_iso8601( timestamp '2020-06-10 15:55:23.383345')",
+            "2020-06-10T15:55:23.383"
+        );
         Ok(())
     }
-
-    #[tokio::test]
-    async fn test_current_timestamp_p() -> Result<()> {
-        let function = CurrentTimestampPFunction {};
-        let precision_array = Int64Array::from(vec![9]);
-        let args = vec![Arc::new(precision_array) as ArrayRef];
-        let result = function.execute(&args).unwrap();
-        let result_array = result
-            .as_any()
-            .downcast_ref::<TimestampNanosecondArray>()
-            .unwrap()
-            .value(0);
-        assert!(roughly_equal_to_now(result_array / 1_000_000));
->>>>>>> cbdc48b0
-        Ok(())
-    }
 }